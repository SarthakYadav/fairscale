--- conflicted
+++ resolved
@@ -520,10 +520,6 @@
     pipe_model = MultiProcessPipe(
         model,
         balance,
-<<<<<<< HEAD
-        style=MultiProcessPipe.MultiProcess,
-=======
->>>>>>> e348806b
         chunks=args.chunks,
         worker_map=get_worker_map(),
         input_device=torch.device("cuda") if torch.cuda.is_available() else torch.device("cpu"),
