# Copyright (c) Facebook, Inc. and its affiliates. All rights reserved.


import argparse
from enum import Enum
import math
import time
from typing import Any, List, Optional, cast

import numpy as np
import torch
import torch.autograd.profiler as profiler
import torch.distributed as dist
import torch.multiprocessing as mp
import torch.nn as nn
from torch.nn.parallel import DistributedDataParallel as DDP
from torch.utils.data import DataLoader
from torchvision.datasets import FakeData
from torchvision.models import resnet101
from torchvision.transforms import ToTensor

from fairscale.nn.data_parallel import ShardedDataParallel as ShardedDDP
from fairscale.optim import OSS

OPTIM = torch.optim.RMSprop


def dist_init(rank, world_size, backend):
    print(f"Using backend: {backend}")
    dist.init_process_group(backend=backend, init_method="tcp://localhost:29501", rank=rank, world_size=world_size)


def get_problem(rank, data_size, batch_size, device):
    # Standard RN101
    model = resnet101(pretrained=False, progress=True).to(device)

    # Data setup, dummy data
    def collate(inputs: List[Any]):
        return {
            "inputs": torch.stack([i[0] for i in inputs]).to(device),
            "label": torch.stack([i[1] for i in inputs]).to(device),
        }

    dataloader = DataLoader(
        dataset=FakeData(transform=ToTensor(), size=data_size, random_offset=rank),
        batch_size=batch_size,
        collate_fn=collate,
    )
    loss_fn = nn.CrossEntropyLoss()
    return model, dataloader, loss_fn


class OptimType(str, Enum):
    vanilla = "pytorch"
    oss_ddp = "oss_ddp"
    oss_sharded_ddp = "oss_sharded_ddp"
    everyone = "everyone"


def train(
    rank: int,
    args: argparse.Namespace,
    backend: str = "gloo",
    optim_type: OptimType = OptimType.vanilla,
    check_regression: bool = True,
):
    # DDP
    dist_init(rank=rank, world_size=args.world_size, backend=backend)

    # Setup
    torch.cuda.set_device(rank)
    torch.cuda.manual_seed(0)
    torch.manual_seed(0)  # also sets the cuda seed
    np.random.seed(0)

    if backend == "nccl":
        torch.backends.cudnn.deterministic = True
        torch.backends.cudnn.benchmark = False

    device = torch.device("cpu") if args.cpu else torch.device(rank)
    model, dataloader, loss_fn = get_problem(rank, args.data_size, args.batch_size, device)

    # Shard the optimizer
    optimizer: Optional[torch.optim.Optimizer] = None

<<<<<<< HEAD
    if optim_type == OptimType.oss_sharded_ddp:
        optimizer = OSS(params=model.parameters(), optim=OPTIM, lr=1e-4, momentum=0.9)
        model = ShardedDDP(model, optimizer)
=======
    if optim_type == OptimType.oss_sdp:
        ddp = ShardedDataParallel(
            module=model,
            optimizer=OPTIM,
            optimizer_params={"lr": 1e-4, "momentum": 0.9},
            world_size=args.world_size,
            broadcast_buffers=True,
        )
        ddp.train()
        optimizer = ddp.optimizer
        model = ddp
>>>>>>> 10062e58
    else:
        model = DDP(model, device_ids=[rank], find_unused_parameters=True)  # type: ignore
        optimizer = (
            OSS(params=model.parameters(), optim=OPTIM, lr=1e-4, momentum=0.9)
            if optim_type == OptimType.oss_ddp
            else OPTIM(model.parameters(), lr=1e-4, momentum=0.9)
        )

    # Reset the memory use counter
    if not args.cpu:
        torch.cuda.reset_peak_memory_stats(rank)
        torch.cuda.synchronize(rank)

    # Dummy training loop
    training_start = time.monotonic()
    model.train()

    measurements = []
    final_loss: Optional[float] = -1.0
    need_profiling = args.profile

    for epoch in range(args.epochs):
        epoch_start = time.monotonic()

        for batch in dataloader:

            def closure():
                model.zero_grad()
                outputs = model(batch["inputs"])
                loss = loss_fn(outputs, batch["label"])
                loss.backward()
                return loss

            if need_profiling and not args.cpu:
                print("Profiling the run")
                with profiler.profile(use_cuda=True) as prof:  # type: ignore
                    with profiler.record_function("batch"):
                        final_loss = optimizer.step(closure)
                        print("profiling done, final loss ", cast(float, final_loss))

                if rank == 0:
                    prof.export_chrome_trace(f"{optim_type}_trace.json")

                need_profiling = False  # only profile once

            else:
                final_loss = optimizer.step(closure)

        epoch_end = time.monotonic()

        if optim_type == OptimType.oss_ddp or optim_type == OptimType.oss_sharded_ddp:
            # Check the checkpointing in the case of the OSS optimizer
            # Memory usage could spill over from there
            optimizer = cast(OSS, optimizer)
            optimizer.consolidate_state_dict()
            if dist.get_rank() == 0:
                _ = optimizer.state_dict()
                print("... State dict collected")

        measurements.append(args.data_size / (epoch_end - epoch_start))
        if dist.get_rank() == 0:
            print(f"Epoch {epoch} - processed {measurements[-1]:.2f} img per sec. Loss {final_loss:.3f}")

    if not args.cpu:
        torch.cuda.synchronize(rank)
    training_stop = time.monotonic()
    img_per_sec = args.data_size / (training_stop - training_start) * args.epochs
    max_memory = torch.cuda.max_memory_allocated(rank) / 2 ** 20

    print(f"[{dist.get_rank()}] : Training done. {img_per_sec:.2f} img per sec overall")
    print(f"[{dist.get_rank()}] : Peak memory {max_memory:.1f}MiB")

    # Compute the mean and average img per second
    mean = sum(measurements) / len(measurements)
    diff = map(lambda x: pow(x - mean, 2.0), measurements)
    std = math.sqrt(sum(diff) / (len(measurements) - 1))
    print(f"[{dist.get_rank()}] : Mean speed: {mean:.2f} +/- {std:.2f}")

    if check_regression and dist.get_rank() == 0:
        assert (mean + 3.0 * std) > args.reference_speed, "Speed regression detected"
        assert max_memory < 1.05 * args.reference_memory, "Memory use regression detected"
        assert abs(cast(float, final_loss) - args.reference_loss) < 1e-3, "Loss regression detected"

        print("[Regression Test] VALID")

    dist.destroy_process_group()  # type: ignore


if __name__ == "__main__":
    parser = argparse.ArgumentParser(
        description="Benchmark the optimizer state sharding, on a typical computer vision workload"
    )
    parser.add_argument("--world_size", action="store", default=2, type=int)
    parser.add_argument("--epochs", action="store", default=10, type=int)
    parser.add_argument("--batch_size", action="store", default=32, type=int)
    parser.add_argument("--data_size", action="store", default=512, type=int)
    parser.add_argument("--check_regression", action="store_true", default=False)
    parser.add_argument("--reference_speed", action="store", default=29.7, type=float)
    parser.add_argument("--reference_memory", action="store", default=4475, type=float)
    parser.add_argument("--reference_loss", action="store", default=0.866, type=float)
    parser.add_argument(
        "--optim_type", type=OptimType, choices=[o.value for o in OptimType], default=OptimType.everyone
    )
    parser.add_argument("--gloo", action="store_true", default=False)
    parser.add_argument("--profile", action="store_true", default=False)
    parser.add_argument("--cpu", action="store_true", default=False)

    args = parser.parse_args()
    print(f"Benchmark arguments: {args}")

    backend = "nccl" if (not args.gloo or not torch.cuda.is_available()) and not args.cpu else "gloo"

    if args.optim_type == OptimType.vanilla or args.optim_type == OptimType.everyone:
        print("\nBenchmark vanilla optimizer")
        mp.spawn(
            train,
            args=(args, backend, OptimType.vanilla, False,),  # no regression check
            nprocs=args.world_size,
            join=True,
        )

    if args.optim_type == OptimType.oss_ddp or args.optim_type == OptimType.everyone:
        print("\nBenchmark OSS with DDP")
        mp.spawn(
<<<<<<< HEAD
            train,
            args=(
                args.world_size,
                args.epochs,
                args.batch_size,
                args.data_size,
                backend,
                OptimType.oss_ddp,
                args.profile,
                args.check_regression,
                args.reference_speed,
                args.reference_memory,
                args.reference_loss,
            ),
            nprocs=args.world_size,
            join=True,
=======
            train, args=(args, backend, OptimType.oss, args.check_regression), nprocs=args.world_size, join=True,
>>>>>>> 10062e58
        )

    if args.optim_type == OptimType.oss_sharded_ddp or args.optim_type == OptimType.everyone:
        print("\nBenchmark OSS with ShardedDDP")
        mp.spawn(
            train,
<<<<<<< HEAD
            args=(
                args.world_size,
                args.epochs,
                args.batch_size,
                args.data_size,
                backend,
                OptimType.oss_sharded_ddp,
                args.profile,
                args.check_regression,
                args.reference_speed,
                args.reference_memory,
                args.reference_loss,
            ),
=======
            args=(args, backend, OptimType.oss_sdp, False,),  # FIXME: @lefaudeux - SDP should give the same results
>>>>>>> 10062e58
            nprocs=args.world_size,
            join=True,
        )<|MERGE_RESOLUTION|>--- conflicted
+++ resolved
@@ -68,8 +68,9 @@
     dist_init(rank=rank, world_size=args.world_size, backend=backend)
 
     # Setup
-    torch.cuda.set_device(rank)
-    torch.cuda.manual_seed(0)
+    if not args.cpu:
+        torch.cuda.set_device(rank)
+        torch.cuda.manual_seed(0)
     torch.manual_seed(0)  # also sets the cuda seed
     np.random.seed(0)
 
@@ -83,23 +84,9 @@
     # Shard the optimizer
     optimizer: Optional[torch.optim.Optimizer] = None
 
-<<<<<<< HEAD
     if optim_type == OptimType.oss_sharded_ddp:
         optimizer = OSS(params=model.parameters(), optim=OPTIM, lr=1e-4, momentum=0.9)
         model = ShardedDDP(model, optimizer)
-=======
-    if optim_type == OptimType.oss_sdp:
-        ddp = ShardedDataParallel(
-            module=model,
-            optimizer=OPTIM,
-            optimizer_params={"lr": 1e-4, "momentum": 0.9},
-            world_size=args.world_size,
-            broadcast_buffers=True,
-        )
-        ddp.train()
-        optimizer = ddp.optimizer
-        model = ddp
->>>>>>> 10062e58
     else:
         model = DDP(model, device_ids=[rank], find_unused_parameters=True)  # type: ignore
         optimizer = (
@@ -163,19 +150,21 @@
         if dist.get_rank() == 0:
             print(f"Epoch {epoch} - processed {measurements[-1]:.2f} img per sec. Loss {final_loss:.3f}")
 
+    max_memory = -1
     if not args.cpu:
         torch.cuda.synchronize(rank)
+        max_memory = torch.cuda.max_memory_allocated(rank) / 2 ** 20
+        print(f"[{dist.get_rank()}] : Peak memory {max_memory:.1f}MiB")
+
     training_stop = time.monotonic()
     img_per_sec = args.data_size / (training_stop - training_start) * args.epochs
-    max_memory = torch.cuda.max_memory_allocated(rank) / 2 ** 20
 
     print(f"[{dist.get_rank()}] : Training done. {img_per_sec:.2f} img per sec overall")
-    print(f"[{dist.get_rank()}] : Peak memory {max_memory:.1f}MiB")
 
     # Compute the mean and average img per second
     mean = sum(measurements) / len(measurements)
     diff = map(lambda x: pow(x - mean, 2.0), measurements)
-    std = math.sqrt(sum(diff) / (len(measurements) - 1))
+    std = math.sqrt(sum(diff) / (len(measurements) - 1)) if args.epochs > 2 else -1
     print(f"[{dist.get_rank()}] : Mean speed: {mean:.2f} +/- {std:.2f}")
 
     if check_regression and dist.get_rank() == 0:
@@ -224,49 +213,19 @@
     if args.optim_type == OptimType.oss_ddp or args.optim_type == OptimType.everyone:
         print("\nBenchmark OSS with DDP")
         mp.spawn(
-<<<<<<< HEAD
-            train,
-            args=(
-                args.world_size,
-                args.epochs,
-                args.batch_size,
-                args.data_size,
-                backend,
-                OptimType.oss_ddp,
-                args.profile,
-                args.check_regression,
-                args.reference_speed,
-                args.reference_memory,
-                args.reference_loss,
-            ),
-            nprocs=args.world_size,
-            join=True,
-=======
-            train, args=(args, backend, OptimType.oss, args.check_regression), nprocs=args.world_size, join=True,
->>>>>>> 10062e58
+            train, args=(args, backend, OptimType.oss_ddp, args.check_regression), nprocs=args.world_size, join=True,
         )
 
     if args.optim_type == OptimType.oss_sharded_ddp or args.optim_type == OptimType.everyone:
         print("\nBenchmark OSS with ShardedDDP")
         mp.spawn(
             train,
-<<<<<<< HEAD
             args=(
-                args.world_size,
-                args.epochs,
-                args.batch_size,
-                args.data_size,
+                args,
                 backend,
                 OptimType.oss_sharded_ddp,
-                args.profile,
-                args.check_regression,
-                args.reference_speed,
-                args.reference_memory,
-                args.reference_loss,
-            ),
-=======
-            args=(args, backend, OptimType.oss_sdp, False,),  # FIXME: @lefaudeux - SDP should give the same results
->>>>>>> 10062e58
+                False,
+            ),  # FIXME: @lefaudeux - SDP should give the same results
             nprocs=args.world_size,
             join=True,
         )