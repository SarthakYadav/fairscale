# Copyright (c) Facebook, Inc. and its affiliates. All rights reserved.


import argparse
from enum import Enum
import importlib
import logging
import shutil
import tempfile
import time
from typing import Any, List, Optional, cast

import numpy as np
import torch
import torch.autograd.profiler as profiler
from torch.cuda.amp import GradScaler as TorchGradScaler
import torch.distributed as dist
import torch.multiprocessing as mp
import torch.nn as nn
from torch.nn.parallel import DistributedDataParallel as DDP
<<<<<<< HEAD
from torch.optim import Optimizer
from torch.utils.data import DataLoader
from torchvision.datasets import FakeData
from torchvision.transforms import ToTensor

from fairscale.nn.data_parallel import ShardedDataParallel as ShardedDDP
from fairscale.nn.data_parallel import ShardedDataParallelExperimental as ShardedDDPExperimental
from fairscale.optim import OSS
=======
from torch.utils.data import BatchSampler, DataLoader, Sampler
from torch.utils.data.distributed import DistributedSampler
from torchvision.datasets import MNIST
from torchvision.transforms import ToTensor

from fairscale.nn.data_parallel import ShardedDataParallel as ShardedDDP
from fairscale.optim import OSS
from fairscale.optim.grad_scaler import ShardedGradScaler
>>>>>>> 835ecb0c

OPTIM = torch.optim.RMSprop
TEMPDIR = tempfile.gettempdir()


class ReshapeModule(torch.nn.Module):
    def forward(self, x):
        x = x.view(x.size(0), -1)
        return x


def dist_init(rank, world_size, backend):
    logging.info(f"Using backend: {backend}")
    dist.init_process_group(backend=backend, init_method="tcp://localhost:29501", rank=rank, world_size=world_size)


def get_problem(rank, world_size, batch_size, device, model_name: str):
    # Select the desired model on the fly
    logging.info(f"Using {model_name} for benchmarking")
    model = getattr(importlib.import_module("torchvision.models"), model_name)(pretrained=False).to(device)

    # Data setup, duplicate the grey channels to get pseudo color
    def collate(inputs: List[Any]):
        return {
            "inputs": torch.stack([i[0] for i in inputs]).repeat(1, 3, 1, 1).to(device),
            "label": torch.tensor([i[1] for i in inputs]).to(device),
        }

    dataset = MNIST(transform=ToTensor(), download=False, root=TEMPDIR)
    sampler: Sampler = DistributedSampler(dataset, num_replicas=world_size, rank=rank)
    batch_sampler = BatchSampler(sampler, batch_size, drop_last=True)
    dataloader = DataLoader(dataset=dataset, batch_sampler=batch_sampler, collate_fn=collate)

    loss_fn = nn.CrossEntropyLoss()
    return model, dataloader, loss_fn


class OptimType(str, Enum):
<<<<<<< HEAD
    pytorch = "pytorch"
    oss_ddp = "oss_ddp"
    oss_sharded_ddp = "oss_sharded_ddp"
    oss_experimental = "oss_experimental"
=======
    vanilla = "pytorch"
    oss_ddp = "oss_ddp"
    oss_sharded_ddp = "oss_sharded_ddp"
>>>>>>> 835ecb0c
    everyone = "everyone"


def train(
    rank: int,
    args: argparse.Namespace,
    backend: str = "gloo",
    optim_type: OptimType = OptimType.pytorch,
    check_regression: bool = True,
):
    logging.basicConfig(level=logging.INFO if not args.debug else logging.DEBUG)

    # DDP
    dist_init(rank=rank, world_size=args.world_size, backend=backend)

    # Setup
    if not args.cpu:
        torch.cuda.set_device(rank)
        torch.cuda.manual_seed(0)
    torch.manual_seed(0)  # also sets the cuda seed
    np.random.seed(0)
    torch.cuda.device(rank)

    if backend == "nccl":
        torch.backends.cudnn.deterministic = True
        torch.backends.cudnn.benchmark = False

    device = torch.device("cpu") if args.cpu else torch.device(rank)
    model, dataloader, loss_fn = get_problem(rank, args.world_size, args.batch_size, device, args.torchvision_model)

    # Shard the optimizer, test different methods
    optimizer: Optional[torch.optim.Optimizer] = None
    model = cast(nn.Module, model)
    scaler = (TorchGradScaler() if args.optim_type == OptimType.vanilla else ShardedGradScaler()) if args.amp else None

    if optim_type == OptimType.oss_sharded_ddp:
        optimizer = OSS(params=model.parameters(), optim=OPTIM, lr=1e-4, momentum=0.9)
        model = ShardedDDP(model, optimizer)
    else:
        device_ids = None if args.cpu else [rank]
        model = DDP(model, device_ids=device_ids, find_unused_parameters=False)  # type: ignore
        optimizer = (
            OSS(params=model.parameters(), optim=OPTIM, lr=1e-4, momentum=0.9)
            if optim_type == OptimType.oss_ddp
            else OPTIM(model.parameters(), lr=1e-4, momentum=0.9)
        )
    optimizer = cast(torch.optim.Optimizer, optimizer)

    if optim_type == OptimType.oss_experimental:
        # This method requires a layer-wise seperable model
        # Unroll the test RestNet101 into ~40 layers
        model_seq = torch.nn.Sequential(
            model.conv1,
            model.bn1,
            model.relu,
            model.maxpool,
            *model.layer1,
            *model.layer2,
            *model.layer3,
            *model.layer4,
            model.avgpool,
            ReshapeModule(),
            model.fc,
        )

        ddp_exp = ShardedDDPExperimental(
            model_cpu=model_seq,
            optimizer=OPTIM,
            optimizer_params={"lr": 1e-4, "momentum": 0.9},
            world_size=args.world_size,
            device=torch.device(torch.cuda.current_device()),
            offload_device=torch.device(torch.cuda.current_device()),
        )
        optimizer = ddp_exp.optimizer
        model = ddp_exp

    # Reset the memory use counter
    if not args.cpu:
        torch.cuda.empty_cache()
        torch.cuda.reset_peak_memory_stats(rank)
        torch.cuda.synchronize(rank)

    # Standard training loop
    training_start = time.monotonic()
    model.train()

    measurements = []
    final_loss: Optional[float] = -1.0
    optimizer = cast(Optimizer, optimizer)
    need_profiling = args.profile

    for epoch in range(args.epochs):
        n_items = 0
        epoch_runtime = 0.0

        for batch in dataloader:
            if not args.cpu:
                torch.cuda.synchronize(rank)
            batch__start = time.monotonic()

            def closure(data=batch, grad_scaler=None):
                model.zero_grad()
<<<<<<< HEAD
                outputs = model(batch["inputs"])
                loss = loss_fn(outputs, batch["label"])
                loss.backward()
=======
                if args.debug and rank == 0 and next(model.parameters()).grad is not None:
                    logging.debug(
                        "\nbefore:  param {} -- grad {}".format(
                            next(model.parameters()).norm().item(), next(model.parameters()).grad.norm().item()
                        )
                    )
                if grad_scaler is not None:
                    # Automatically computes the FW pass in half precision
                    with torch.cuda.amp.autocast():
                        outputs = model(data["inputs"])
                        loss = loss_fn(outputs, data["label"])

                        # Accumulates scaled gradients.
                        grad_scaler.scale(loss).backward()
                else:
                    outputs = model(data["inputs"])
                    loss = loss_fn(outputs, data["label"])
                    loss.backward()

                if args.debug and rank == 0 and next(model.parameters()).grad is not None:
                    logging.debug(
                        "after BW: param {} -- grad {}".format(
                            next(model.parameters()).norm().item(), next(model.parameters()).grad.norm().item()
                        )
                    )
>>>>>>> 835ecb0c
                return loss

            if need_profiling and not args.cpu:
                logging.info("Profiling the run")
                with profiler.profile(use_cuda=True, record_shapes=True, profile_memory=True) as prof:  # type: ignore
                    with profiler.record_function("batch"):
                        if scaler is not None:
                            final_loss = closure(grad_scaler=scaler)  # AMP scaler.step does not support closures
                            scaler.step(optimizer)
                            scaler.update()
                        else:
                            final_loss = optimizer.step(closure)

                        prof.export_chrome_trace(f"{optim_type}_trace_rank_{rank}.json")

                need_profiling = False  # only profile once

            else:
<<<<<<< HEAD
                final_loss = optimizer.step(closure)

        epoch_end = time.monotonic()
=======
                if scaler is not None:
                    final_loss = closure(grad_scaler=scaler)  # AMP scaler.step does not support closures
                    scaler.step(optimizer)
                    scaler.update()
                else:
                    final_loss = optimizer.step(closure)

            if args.debug and rank == 0:
                logging.debug("buffer: {}".format(next(model.buffers()).norm().item()))
                logging.debug(
                    "after update: param {} -- grad {}".format(
                        next(model.parameters()).norm().item(), next(model.parameters()).grad.norm().item()
                    )
                )

            n_items += args.batch_size

            if not args.cpu:
                # make sure that the cuda kernels are finished before taking a timestamp
                torch.cuda.synchronize(rank)

            batch_end = time.monotonic()
            epoch_runtime += batch_end - batch__start
>>>>>>> 835ecb0c

        if optim_type == OptimType.oss_ddp or optim_type == OptimType.oss_sharded_ddp:
            # Check the checkpointing in the case of the OSS optimizer
            # Memory usage could spill over from there
            optimizer = cast(OSS, optimizer)
            optimizer.consolidate_state_dict()
            if dist.get_rank() == 0:
                _ = optimizer.state_dict()
                logging.info("... State dict collected")

        measurements.append(n_items / epoch_runtime)
        if dist.get_rank() == 0:
            logging.info(f"Epoch {epoch} - processed {measurements[-1]:.2f} img per sec. Loss {final_loss:.3f}")

    max_memory = -1.0
    if not args.cpu:
        torch.cuda.synchronize(rank)
        max_memory = torch.cuda.max_memory_allocated(rank) / 2 ** 20
<<<<<<< HEAD
        print(f"[{dist.get_rank()}] : Peak memory {max_memory:.1f}MiB")

    training_stop = time.monotonic()
    img_per_sec = args.data_size / (training_stop - training_start) * args.epochs

    print(f"[{dist.get_rank()}] : Training done. {img_per_sec:.2f} img per sec inc. checkpoint")

    # Compute the mean and average img per second
    mean = sum(measurements) / len(measurements)
    diff = map(lambda x: pow(x - mean, 2.0), measurements)
    std = math.sqrt(sum(diff) / (len(measurements) - 1)) if args.epochs > 2 else -1
    print(f"[{dist.get_rank()}] : Mean speed: {mean:.2f} +/- {std:.2f}")
=======
        logging.info(f"[{dist.get_rank()}] : Peak memory {max_memory:.1f}MiB")

    training_stop = time.monotonic()
    img_per_sec = n_items / (training_stop - training_start) * args.epochs
    logging.info(f"[{dist.get_rank()}] : Training done. {img_per_sec:.2f} img per sec inc. checkpoint")

    # Compute the median and median of absolute differences img per second
    measurements.sort()
    median = measurements[len(measurements) // 2]

    abs_diff = list(map(lambda x: abs(x - median), measurements))
    abs_diff.sort()
    mad = abs_diff[len(measurements) // 2] if args.epochs > 2 else -1

    logging.info(f"[{dist.get_rank()}] : Median speed: {median:.2f} +/- {mad:.2f}")
>>>>>>> 835ecb0c

    if check_regression and dist.get_rank() == 0:
        assert (median + 3.0 * mad) > args.reference_speed, "Speed regression detected"
        assert max_memory < 1.05 * args.reference_memory, "Memory use regression detected"
        assert abs(cast(float, final_loss) - args.reference_loss) < 1e-3, "Loss regression detected"

        logging.info("[Regression Test] VALID")

    dist.destroy_process_group()  # type: ignore


if __name__ == "__main__":
    parser = argparse.ArgumentParser(
        description="Benchmark the optimizer state sharding, on a typical computer vision workload"
    )
    parser.add_argument("--world_size", action="store", default=2, type=int)
    parser.add_argument("--epochs", action="store", default=10, type=int)
    parser.add_argument("--batch_size", action="store", default=256, type=int)
    parser.add_argument("--check_regression", action="store_true", default=False)
    parser.add_argument("--reference_speed", action="store", default=1430, type=float)
    parser.add_argument("--reference_memory", action="store", default=1220, type=float)
    parser.add_argument("--reference_loss", action="store", default=0.006, type=float)
    parser.add_argument(
        "--optim_type", type=OptimType, choices=[o.value for o in OptimType], default=OptimType.everyone
    )
    parser.add_argument("--gloo", action="store_true", default=False)
    parser.add_argument("--profile", action="store_true", default=False)
    parser.add_argument("--cpu", action="store_true", default=False)
    parser.add_argument("--torchvision_model", type=str, help="Any torchvision model name (str)", default="resnet101")
    parser.add_argument("--debug", action="store_true", default=False, help="Display additional debug information")
    parser.add_argument("--amp", action="store_true", default=False, help="Activate torch AMP")

    args = parser.parse_args()

    logging.basicConfig(level=logging.INFO if not args.debug else logging.DEBUG)
    logging.info("Benchmark arguments: %s" % args)

    BACKEND = "nccl" if (not args.gloo or not torch.cuda.is_available()) and not args.cpu else "gloo"

    # Download dataset once for all processes
    dataset, tentatives = None, 0
    while dataset is None and tentatives < 5:
        try:
            dataset = MNIST(transform=None, download=True, root=TEMPDIR)
        except (RuntimeError, EOFError) as e:
            if isinstance(e, RuntimeError):
                # Corrupted data, erase and restart
                shutil.rmtree(TEMPDIR + "/MNIST")

            logging.warning("Failed loading dataset: %s " % e)
            tentatives += 1

    if dataset is None:
        logging.error("Could not download MNIST dataset")
        exit(-1)
    else:
        logging.info("Dataset downloaded")

<<<<<<< HEAD
    if args.optim_type == OptimType.pytorch or args.optim_type == OptimType.everyone:
        print("\nBenchmark vanilla optimizer")
        mp.spawn(
            train,
            args=(args, backend, OptimType.pytorch, False),  # no regression check
=======
    # Benchmark the different configurations, via multiple processes
    if args.optim_type == OptimType.vanilla or args.optim_type == OptimType.everyone:
        logging.info("\n*** Benchmark vanilla optimizer")
        mp.spawn(
            train,
            args=(args, BACKEND, OptimType.vanilla, False,),  # no regression check
>>>>>>> 835ecb0c
            nprocs=args.world_size,
            join=True,
        )

    if args.optim_type == OptimType.oss_ddp or args.optim_type == OptimType.everyone:
<<<<<<< HEAD
        print("\nBenchmark OSS with DDP")
        mp.spawn(
            train, args=(args, backend, OptimType.oss_ddp, args.check_regression), nprocs=args.world_size, join=True,
        )

    if args.optim_type == OptimType.oss_experimental or args.optim_type == OptimType.everyone:
        print("\nBenchmark OSS experimental")
        mp.spawn(
            train, args=(args, backend, OptimType.oss_sharded_ddp, False,), nprocs=args.world_size, join=True,
        )

    if args.optim_type == OptimType.oss_sharded_ddp or args.optim_type == OptimType.everyone:
        print("\nBenchmark OSS with ShardedDDP")
=======
        logging.info("\n*** Benchmark OSS with DDP")
        mp.spawn(
            train, args=(args, BACKEND, OptimType.oss_ddp, args.check_regression), nprocs=args.world_size, join=True,
        )

    if args.optim_type == OptimType.oss_sharded_ddp or args.optim_type == OptimType.everyone:
        logging.info("\n*** Benchmark OSS with ShardedDDP")
>>>>>>> 835ecb0c
        mp.spawn(
            train,
            args=(
                args,
<<<<<<< HEAD
                backend,
=======
                BACKEND,
>>>>>>> 835ecb0c
                OptimType.oss_sharded_ddp,
                False,
            ),  # FIXME: @lefaudeux - SDP should give the same results
            nprocs=args.world_size,
            join=True,
        )<|MERGE_RESOLUTION|>--- conflicted
+++ resolved
@@ -18,25 +18,16 @@
 import torch.multiprocessing as mp
 import torch.nn as nn
 from torch.nn.parallel import DistributedDataParallel as DDP
-<<<<<<< HEAD
 from torch.optim import Optimizer
-from torch.utils.data import DataLoader
-from torchvision.datasets import FakeData
-from torchvision.transforms import ToTensor
-
-from fairscale.nn.data_parallel import ShardedDataParallel as ShardedDDP
-from fairscale.nn.data_parallel import ShardedDataParallelExperimental as ShardedDDPExperimental
-from fairscale.optim import OSS
-=======
 from torch.utils.data import BatchSampler, DataLoader, Sampler
 from torch.utils.data.distributed import DistributedSampler
 from torchvision.datasets import MNIST
 from torchvision.transforms import ToTensor
 
 from fairscale.nn.data_parallel import ShardedDataParallel as ShardedDDP
+from fairscale.nn.data_parallel import ShardedDataParallelExperimental as ShardedDDPExperimental
 from fairscale.optim import OSS
 from fairscale.optim.grad_scaler import ShardedGradScaler
->>>>>>> 835ecb0c
 
 OPTIM = torch.optim.RMSprop
 TEMPDIR = tempfile.gettempdir()
@@ -75,16 +66,10 @@
 
 
 class OptimType(str, Enum):
-<<<<<<< HEAD
     pytorch = "pytorch"
     oss_ddp = "oss_ddp"
     oss_sharded_ddp = "oss_sharded_ddp"
     oss_experimental = "oss_experimental"
-=======
-    vanilla = "pytorch"
-    oss_ddp = "oss_ddp"
-    oss_sharded_ddp = "oss_sharded_ddp"
->>>>>>> 835ecb0c
     everyone = "everyone"
 
 
@@ -118,7 +103,7 @@
     # Shard the optimizer, test different methods
     optimizer: Optional[torch.optim.Optimizer] = None
     model = cast(nn.Module, model)
-    scaler = (TorchGradScaler() if args.optim_type == OptimType.vanilla else ShardedGradScaler()) if args.amp else None
+    scaler = (TorchGradScaler() if args.optim_type == OptimType.pytorch else ShardedGradScaler()) if args.amp else None
 
     if optim_type == OptimType.oss_sharded_ddp:
         optimizer = OSS(params=model.parameters(), optim=OPTIM, lr=1e-4, momentum=0.9)
@@ -187,11 +172,6 @@
 
             def closure(data=batch, grad_scaler=None):
                 model.zero_grad()
-<<<<<<< HEAD
-                outputs = model(batch["inputs"])
-                loss = loss_fn(outputs, batch["label"])
-                loss.backward()
-=======
                 if args.debug and rank == 0 and next(model.parameters()).grad is not None:
                     logging.debug(
                         "\nbefore:  param {} -- grad {}".format(
@@ -217,7 +197,6 @@
                             next(model.parameters()).norm().item(), next(model.parameters()).grad.norm().item()
                         )
                     )
->>>>>>> 835ecb0c
                 return loss
 
             if need_profiling and not args.cpu:
@@ -236,11 +215,6 @@
                 need_profiling = False  # only profile once
 
             else:
-<<<<<<< HEAD
-                final_loss = optimizer.step(closure)
-
-        epoch_end = time.monotonic()
-=======
                 if scaler is not None:
                     final_loss = closure(grad_scaler=scaler)  # AMP scaler.step does not support closures
                     scaler.step(optimizer)
@@ -264,7 +238,6 @@
 
             batch_end = time.monotonic()
             epoch_runtime += batch_end - batch__start
->>>>>>> 835ecb0c
 
         if optim_type == OptimType.oss_ddp or optim_type == OptimType.oss_sharded_ddp:
             # Check the checkpointing in the case of the OSS optimizer
@@ -283,20 +256,6 @@
     if not args.cpu:
         torch.cuda.synchronize(rank)
         max_memory = torch.cuda.max_memory_allocated(rank) / 2 ** 20
-<<<<<<< HEAD
-        print(f"[{dist.get_rank()}] : Peak memory {max_memory:.1f}MiB")
-
-    training_stop = time.monotonic()
-    img_per_sec = args.data_size / (training_stop - training_start) * args.epochs
-
-    print(f"[{dist.get_rank()}] : Training done. {img_per_sec:.2f} img per sec inc. checkpoint")
-
-    # Compute the mean and average img per second
-    mean = sum(measurements) / len(measurements)
-    diff = map(lambda x: pow(x - mean, 2.0), measurements)
-    std = math.sqrt(sum(diff) / (len(measurements) - 1)) if args.epochs > 2 else -1
-    print(f"[{dist.get_rank()}] : Mean speed: {mean:.2f} +/- {std:.2f}")
-=======
         logging.info(f"[{dist.get_rank()}] : Peak memory {max_memory:.1f}MiB")
 
     training_stop = time.monotonic()
@@ -312,7 +271,6 @@
     mad = abs_diff[len(measurements) // 2] if args.epochs > 2 else -1
 
     logging.info(f"[{dist.get_rank()}] : Median speed: {median:.2f} +/- {mad:.2f}")
->>>>>>> 835ecb0c
 
     if check_regression and dist.get_rank() == 0:
         assert (median + 3.0 * mad) > args.reference_speed, "Speed regression detected"
@@ -371,40 +329,17 @@
     else:
         logging.info("Dataset downloaded")
 
-<<<<<<< HEAD
+    # Benchmark the different configurations, via multiple processes
     if args.optim_type == OptimType.pytorch or args.optim_type == OptimType.everyone:
-        print("\nBenchmark vanilla optimizer")
-        mp.spawn(
-            train,
-            args=(args, backend, OptimType.pytorch, False),  # no regression check
-=======
-    # Benchmark the different configurations, via multiple processes
-    if args.optim_type == OptimType.vanilla or args.optim_type == OptimType.everyone:
         logging.info("\n*** Benchmark vanilla optimizer")
         mp.spawn(
             train,
-            args=(args, BACKEND, OptimType.vanilla, False,),  # no regression check
->>>>>>> 835ecb0c
+            args=(args, BACKEND, OptimType.pytorch, False,),  # no regression check
             nprocs=args.world_size,
             join=True,
         )
 
     if args.optim_type == OptimType.oss_ddp or args.optim_type == OptimType.everyone:
-<<<<<<< HEAD
-        print("\nBenchmark OSS with DDP")
-        mp.spawn(
-            train, args=(args, backend, OptimType.oss_ddp, args.check_regression), nprocs=args.world_size, join=True,
-        )
-
-    if args.optim_type == OptimType.oss_experimental or args.optim_type == OptimType.everyone:
-        print("\nBenchmark OSS experimental")
-        mp.spawn(
-            train, args=(args, backend, OptimType.oss_sharded_ddp, False,), nprocs=args.world_size, join=True,
-        )
-
-    if args.optim_type == OptimType.oss_sharded_ddp or args.optim_type == OptimType.everyone:
-        print("\nBenchmark OSS with ShardedDDP")
-=======
         logging.info("\n*** Benchmark OSS with DDP")
         mp.spawn(
             train, args=(args, BACKEND, OptimType.oss_ddp, args.check_regression), nprocs=args.world_size, join=True,
@@ -412,19 +347,20 @@
 
     if args.optim_type == OptimType.oss_sharded_ddp or args.optim_type == OptimType.everyone:
         logging.info("\n*** Benchmark OSS with ShardedDDP")
->>>>>>> 835ecb0c
         mp.spawn(
             train,
             args=(
                 args,
-<<<<<<< HEAD
-                backend,
-=======
                 BACKEND,
->>>>>>> 835ecb0c
                 OptimType.oss_sharded_ddp,
                 False,
             ),  # FIXME: @lefaudeux - SDP should give the same results
             nprocs=args.world_size,
             join=True,
+        )
+
+    if args.optim_type == OptimType.oss_experimental or args.optim_type == OptimType.everyone:
+        print("\nBenchmark OSS experimental")
+        mp.spawn(
+            train, args=(args, BACKEND, OptimType.oss_experimental, False,), nprocs=args.world_size, join=True,
         )