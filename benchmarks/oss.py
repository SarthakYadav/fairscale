# Copyright (c) Facebook, Inc. and its affiliates. All rights reserved.


import argparse
from enum import Enum
import importlib
import logging
import shutil
import tempfile
import time
from typing import Any, List, Optional, cast

from golden_configs import oss_mnist
import numpy as np
import torch
import torch.autograd.profiler as profiler
from torch.cuda.amp import GradScaler as TorchGradScaler
import torch.distributed as dist
import torch.multiprocessing as mp
import torch.nn as nn
from torch.nn.parallel import DistributedDataParallel as DDP
from torch.optim import Optimizer
from torch.utils.data import BatchSampler, DataLoader, Sampler
from torch.utils.data.distributed import DistributedSampler
from torchvision.datasets import MNIST
from torchvision.transforms import Compose, Resize, ToTensor

from fairscale.nn.data_parallel import OffloadDataParallelExperimental as OffloadDDPExperimental
from fairscale.nn.data_parallel import ShardedDataParallel as ShardedDDP
from fairscale.optim import OSS
from fairscale.optim.grad_scaler import ShardedGradScaler

TEMPDIR = tempfile.gettempdir()


class ReshapeModule(torch.nn.Module):
    def forward(self, x):
        x = x.view(x.size(0), -1)
        return x


class ReshapeTokens(torch.nn.Module):
    def __init__(self, vit):
        super().__init__()
        self.patch_embed = vit.patch_embed
        self.cls_token = vit.cls_token

    def forward(self, x):
        B = x.shape[0]
        x = self.patch_embed(x)

        cls_token = self.cls_token.expand(B, -1, -1)  # stole cls_tokens impl from Phil Wang, thanks
        return torch.cat((cls_token, x), dim=1)


class Norm(torch.nn.Module):
    def __init__(self, vit):
        super().__init__()
        self.norm = vit.norm

    def forward(self, x):
        x = self.norm(x)
        return x[:, 0]


class PosEmbed(torch.nn.Module):
    def __init__(self, vit):
        super().__init__()
        self.pos_embed = vit.pos_embed
        self.pos_drop = vit.pos_drop

    def forward(self, x):
        return self.pos_drop(x + self.pos_embed)


def dist_init(rank, world_size, backend):
    logging.info(f"Using backend: {backend}")
    dist.init_process_group(backend=backend, init_method="tcp://localhost:29501", rank=rank, world_size=world_size)


def get_problem(rank, world_size, batch_size, device, model_name: str, unroll_model: bool = False):
    # Select the desired model on the fly
    logging.info(f"Using {model_name} for benchmarking")
    try:
        model = getattr(importlib.import_module("torchvision.models"), model_name)(pretrained=False)
    except AttributeError:
        model = getattr(importlib.import_module("timm.models"), model_name)(pretrained=False)

    # Tentatively unroll the model
    if unroll_model:
        if "resnet" in model_name:
            model = torch.nn.Sequential(
                model.conv1,
                model.bn1,
                model.relu,
                model.maxpool,
                *model.layer1,
                *model.layer2,
                *model.layer3,
                *model.layer4,
                model.avgpool,
                ReshapeModule(),
                model.fc,
            )
        elif "vit" in model_name:
            model = torch.nn.Sequential(ReshapeTokens(model), PosEmbed(model), *model.blocks, Norm(model), model.head)
        else:
            raise RuntimeError("This model cannot be unrolled")

    # Data setup, duplicate the grey channels to get pseudo color
    def collate(inputs: List[Any]):
        return {
            "inputs": torch.stack([i[0] for i in inputs]).repeat(1, 3, 1, 1).to(device),
            "label": torch.tensor([i[1] for i in inputs]).to(device),
        }

    # Transforms
    transforms = []
    if model_name.startswith("vit"):
        # ViT models are fixed size. Add a ad-hoc transform to resize the pictures accordingly
        pic_size = int(model_name.split("_")[-1])
        transforms.append(Resize(pic_size))

    transforms.append(ToTensor())

    dataset = MNIST(transform=Compose(transforms), download=False, root=TEMPDIR)
    sampler: Sampler = DistributedSampler(dataset, num_replicas=world_size, rank=rank)
    batch_sampler = BatchSampler(sampler, batch_size, drop_last=True)
    dataloader = DataLoader(dataset=dataset, batch_sampler=batch_sampler, collate_fn=collate)

    loss_fn = nn.CrossEntropyLoss()
    return model, dataloader, loss_fn


class OptimType(str, Enum):
    vanilla = "pytorch"
    oss_ddp = "oss_ddp"
    oss_sharded_ddp = "oss_sharded_ddp"
    oss_offload_ddp = "oss_offload_ddp"
    everyone = "everyone"


def validate_benchmark(measurements, final_loss, args, check_regression):
    """Validate the measurments against the golden benchmark config."""

    golden_data = oss_mnist.get_golden_real_stats()

    max_memory = -1.0
    rank = dist.get_rank()
    if not args.cpu:
        # TODO(anj-s): Check if we need to synchronize before we caculate total training time.
        torch.cuda.synchronize(rank)
        max_memory = torch.cuda.max_memory_allocated(rank) / 2 ** 20
        logging.info(f"[{rank}] : Peak memory {max_memory:.1f}MiB")

    measurements.sort()
    median = measurements[len(measurements) // 2]
    # Compute the median and median of absolute differences img per second.
    abs_diff = list(map(lambda x: abs(x - median), measurements))
    abs_diff.sort()
    mad = abs_diff[len(measurements) // 2] if args.epochs > 2 else -1

    # TODO(anj-s): Add a debug flag to perform the above calculation only when required.
    logging.info(f"[{rank}] : Median speed: {median:.2f} +/- {mad:.2f}")

    if check_regression and rank == 0:
        assert (median + 3.0 * mad) > golden_data["reference_speed"], "Speed regression detected"
        assert max_memory < 1.05 * golden_data["reference_memory"], "Memory use regression detected"
        assert abs(cast(float, final_loss) - golden_data["reference_loss"]) < 1e-3, "Loss regression detected"

        logging.info("[Regression Test] VALID")


def train(
    rank: int,
    args: argparse.Namespace,
    backend: str = "gloo",
    optim_type: OptimType = OptimType.vanilla,
    check_regression: bool = True,
):
    logging.basicConfig(level=logging.INFO if not args.debug else logging.DEBUG)

    use_multi_tensor = args.multi_tensor_optim and hasattr(torch.optim, "_multi_tensor")
    OPTIM = torch.optim._multi_tensor.RMSprop if use_multi_tensor else torch.optim.RMSprop  # type: ignore  # attr is  checked but mypy misses that
    logging.info("Multi tensor optimizer: {}".format(use_multi_tensor))

    # DDP
    dist_init(rank=rank, world_size=args.world_size, backend=backend)

    # Setup
    if not args.cpu:
        torch.cuda.set_device(rank)
        torch.cuda.manual_seed(0)
    torch.manual_seed(0)  # also sets the cuda seed
    np.random.seed(0)
    torch.cuda.device(rank)

    if backend == "nccl":
        torch.backends.cudnn.deterministic = True
        torch.backends.cudnn.benchmark = False

    device = torch.device("cpu") if args.cpu else torch.device(rank)
    model, dataloader, loss_fn = get_problem(
        rank,
        args.world_size,
        args.batch_size,
        device,
        args.model,
        unroll_model=optim_type == OptimType.oss_offload_ddp,
    )

    # Shard the optimizer, test different methods
    optimizer: Optional[torch.optim.Optimizer] = None
    model = cast(nn.Module, model)
    scaler = (TorchGradScaler() if args.optim_type == OptimType.vanilla else ShardedGradScaler()) if args.amp else None

    if optim_type == OptimType.oss_sharded_ddp:
        model = model.to(device)
        optimizer = OSS(params=model.parameters(), optim=OPTIM, lr=1e-4, momentum=0.9)
        model = ShardedDDP(model, optimizer)
    elif optim_type == OptimType.oss_offload_ddp:
        ddp_exp = OffloadDDPExperimental(
            model_cpu=model,
            optimizer=OPTIM,
            optimizer_params={"lr": 1e-4, "momentum": 0.9},
            world_size=args.world_size,
            device=torch.device(torch.cuda.current_device()),
            offload_device=torch.device("cpu"),
        )
        optimizer = ddp_exp.optimizer
        model = ddp_exp
    else:
        model = model.to(device)
        device_ids = None if args.cpu else [rank]
        model = DDP(model, device_ids=device_ids, find_unused_parameters=False)  # type: ignore
        optimizer = (
            OSS(params=model.parameters(), optim=OPTIM, lr=1e-4, momentum=0.9)
            if optim_type == OptimType.oss_ddp
            else OPTIM(model.parameters(), lr=1e-4, momentum=0.9)
        )

    optimizer = cast(torch.optim.Optimizer, optimizer)

    # Reset the memory use counter
    if not args.cpu:
        torch.cuda.empty_cache()
        torch.cuda.reset_peak_memory_stats(rank)
        torch.cuda.synchronize(rank)

    # Standard training loop
    training_start = time.monotonic()
    model.train()

    measurements = []
    final_loss: Optional[float] = -1.0
    optimizer = cast(Optimizer, optimizer)
    need_profiling = args.profile

    for epoch in range(args.epochs):
        n_items = 0
        epoch_runtime = 0.0

        for batch in dataloader:
            if not args.cpu:
                torch.cuda.synchronize(rank)
            batch_start = time.monotonic()

            def closure(data=batch, grad_scaler=None):
                model.zero_grad()
                if args.debug and rank == 0 and next(model.parameters()).grad is not None:
                    logging.debug(
                        "\nbefore:  param {} -- grad {}".format(
                            next(model.parameters()).norm().item(), next(model.parameters()).grad.norm().item()
                        )
                    )
                if grad_scaler is not None:
                    # Automatically computes the FW pass in half precision
                    with torch.cuda.amp.autocast():
                        outputs = model(data["inputs"])
                        loss = loss_fn(outputs, data["label"])

                        # Accumulates scaled gradients.
                        grad_scaler.scale(loss).backward()
                else:
                    outputs = model(data["inputs"])
                    loss = loss_fn(outputs, data["label"])
                    loss.backward()

                if args.debug and rank == 0 and next(model.parameters()).grad is not None:
                    logging.debug(
                        "after BW: param {} -- grad {}".format(
                            next(model.parameters()).norm().item(), next(model.parameters()).grad.norm().item()
                        )
                    )
                return loss

            def run_closure(closure, scaler, optimizer):
                if scaler is not None:
                    final_loss = closure(grad_scaler=scaler)  # AMP scaler.step does not support closures
                    scaler.step(optimizer)
                    scaler.update()
                    return final_loss
                else:
                    return optimizer.step(closure)

            if need_profiling and not args.cpu:
                logging.info("Profiling the run")
                with profiler.profile(use_cuda=True, record_shapes=True, profile_memory=True) as prof:  # type: ignore
                    with profiler.record_function("batch"):
                        final_loss = run_closure(closure, scaler, optimizer)

                prof.export_chrome_trace(f"{optim_type}_trace_rank_{rank}.json")
                need_profiling = False  # only profile once

            else:
                final_loss = run_closure(closure, scaler, optimizer)

            if args.debug and rank == 0:
                logging.debug("buffer: {}".format(next(model.buffers()).norm().item()))
                logging.debug(
                    "after update: param {} -- grad {}".format(
                        next(model.parameters()).norm().item(), next(model.parameters()).grad.norm().item()
                    )
                )

            n_items += args.batch_size

            if not args.cpu:
                # make sure that the cuda kernels are finished before taking a timestamp
                torch.cuda.synchronize(rank)

            batch_end = time.monotonic()
            epoch_runtime += batch_end - batch_start

        if optim_type == OptimType.oss_ddp or optim_type == OptimType.oss_sharded_ddp:
            # Check the checkpointing in the case of the OSS optimizer
            # Memory usage could spill over from there
            optimizer = cast(OSS, optimizer)
            optimizer.consolidate_state_dict()
            if dist.get_rank() == 0:
                _ = optimizer.state_dict()
                logging.info("... State dict collected")

        measurements.append(n_items / epoch_runtime)
        if dist.get_rank() == 0:
            logging.info(f"Epoch {epoch} - processed {measurements[-1]:.2f} img per sec. Loss {final_loss:.3f}")

    training_stop = time.monotonic()
    img_per_sec = n_items / (training_stop - training_start) * args.epochs
    logging.info(f"[{dist.get_rank()}] : Training done. {img_per_sec:.2f} img per sec inc. checkpoint")

    validate_benchmark(measurements, final_loss, args, check_regression)

    dist.destroy_process_group()  # type: ignore


if __name__ == "__main__":
    parser = argparse.ArgumentParser(
        description="Benchmark the optimizer state sharding, on a typical computer vision workload"
    )
    parser.add_argument("--world_size", action="store", default=2, type=int)
    parser.add_argument("--epochs", action="store", default=10, type=int)
    parser.add_argument("--batch_size", action="store", default=256, type=int)
    parser.add_argument("--check_regression", action="store_true", default=False)
    parser.add_argument(
        "--optim_type", type=OptimType, choices=[o.value for o in OptimType], default=OptimType.everyone
    )
    parser.add_argument("--gloo", action="store_true", default=False)
    parser.add_argument("--profile", action="store_true", default=False)
    parser.add_argument("--cpu", action="store_true", default=False)
    parser.add_argument("--model", type=str, help="Any torchvision or timm model name (str)", default="resnet101")
    parser.add_argument("--debug", action="store_true", default=False, help="Display additional debug information")
    parser.add_argument("--amp", action="store_true", default=False, help="Activate torch AMP")
<<<<<<< HEAD
    parser.add_argument("--fake_data", action="store_true", default=False, help="Use fake data")
=======
    parser.add_argument(
        "--multi_tensor_optim", action="store_true", default=False, help="Use the faster multi-tensor optimizers"
    )

>>>>>>> 7fdd7ecf
    args = parser.parse_args()

    logging.basicConfig(level=logging.INFO if not args.debug else logging.DEBUG)
    logging.info("Benchmark arguments: %s" % args)

    BACKEND = "nccl" if (not args.gloo or not torch.cuda.is_available()) and not args.cpu else "gloo"

    # Download dataset once for all processes
    dataset, tentatives = None, 0
    while dataset is None and tentatives < 5:
        try:
            dataset = MNIST(transform=None, download=True, root=TEMPDIR)
        except (RuntimeError, EOFError) as e:
            if isinstance(e, RuntimeError):
                # Corrupted data, erase and restart
                shutil.rmtree(TEMPDIR + "/MNIST")

            logging.warning("Failed loading dataset: %s " % e)
            tentatives += 1

    if dataset is None:
        logging.error("Could not download MNIST dataset")
        exit(-1)
    else:
        logging.info("Dataset downloaded")

    # Benchmark the different configurations, via multiple processes
    if args.optim_type == OptimType.vanilla or args.optim_type == OptimType.everyone:
        logging.info("\n*** Benchmark vanilla optimizer")
        mp.spawn(
            train,  # type: ignore
            args=(args, BACKEND, OptimType.vanilla, False),  # no regression check
            nprocs=args.world_size,
            join=True,
        )

    if args.optim_type == OptimType.oss_ddp or args.optim_type == OptimType.everyone:
        logging.info("\n*** Benchmark OSS with DDP")
        mp.spawn(
            train, args=(args, BACKEND, OptimType.oss_ddp, args.check_regression), nprocs=args.world_size, join=True,  # type: ignore
        )

    if args.optim_type == OptimType.oss_sharded_ddp or args.optim_type == OptimType.everyone:
        logging.info("\n*** Benchmark OSS with ShardedDDP")
        mp.spawn(
            train,  # type: ignore
            args=(args, BACKEND, OptimType.oss_sharded_ddp, args.check_regression,),
            nprocs=args.world_size,
            join=True,
        )

    if args.optim_type == OptimType.oss_offload_ddp or args.optim_type == OptimType.everyone:
        print("\nBenchmark OSS experimental")
        mp.spawn(
            train, args=(args, BACKEND, OptimType.oss_offload_ddp, False,), nprocs=args.world_size, join=True,  # type: ignore
        )<|MERGE_RESOLUTION|>--- conflicted
+++ resolved
@@ -19,13 +19,11 @@
 import torch.multiprocessing as mp
 import torch.nn as nn
 from torch.nn.parallel import DistributedDataParallel as DDP
-from torch.optim import Optimizer
 from torch.utils.data import BatchSampler, DataLoader, Sampler
 from torch.utils.data.distributed import DistributedSampler
 from torchvision.datasets import MNIST
 from torchvision.transforms import Compose, Resize, ToTensor
 
-from fairscale.nn.data_parallel import OffloadDataParallelExperimental as OffloadDDPExperimental
 from fairscale.nn.data_parallel import ShardedDataParallel as ShardedDDP
 from fairscale.optim import OSS
 from fairscale.optim.grad_scaler import ShardedGradScaler
@@ -33,79 +31,19 @@
 TEMPDIR = tempfile.gettempdir()
 
 
-class ReshapeModule(torch.nn.Module):
-    def forward(self, x):
-        x = x.view(x.size(0), -1)
-        return x
-
-
-class ReshapeTokens(torch.nn.Module):
-    def __init__(self, vit):
-        super().__init__()
-        self.patch_embed = vit.patch_embed
-        self.cls_token = vit.cls_token
-
-    def forward(self, x):
-        B = x.shape[0]
-        x = self.patch_embed(x)
-
-        cls_token = self.cls_token.expand(B, -1, -1)  # stole cls_tokens impl from Phil Wang, thanks
-        return torch.cat((cls_token, x), dim=1)
-
-
-class Norm(torch.nn.Module):
-    def __init__(self, vit):
-        super().__init__()
-        self.norm = vit.norm
-
-    def forward(self, x):
-        x = self.norm(x)
-        return x[:, 0]
-
-
-class PosEmbed(torch.nn.Module):
-    def __init__(self, vit):
-        super().__init__()
-        self.pos_embed = vit.pos_embed
-        self.pos_drop = vit.pos_drop
-
-    def forward(self, x):
-        return self.pos_drop(x + self.pos_embed)
-
-
 def dist_init(rank, world_size, backend):
     logging.info(f"Using backend: {backend}")
     dist.init_process_group(backend=backend, init_method="tcp://localhost:29501", rank=rank, world_size=world_size)
 
 
-def get_problem(rank, world_size, batch_size, device, model_name: str, unroll_model: bool = False):
+def get_problem(rank, world_size, batch_size, device, model_name: str):
     # Select the desired model on the fly
     logging.info(f"Using {model_name} for benchmarking")
+
     try:
-        model = getattr(importlib.import_module("torchvision.models"), model_name)(pretrained=False)
+        model = getattr(importlib.import_module("torchvision.models"), model_name)(pretrained=False).to(device)
     except AttributeError:
-        model = getattr(importlib.import_module("timm.models"), model_name)(pretrained=False)
-
-    # Tentatively unroll the model
-    if unroll_model:
-        if "resnet" in model_name:
-            model = torch.nn.Sequential(
-                model.conv1,
-                model.bn1,
-                model.relu,
-                model.maxpool,
-                *model.layer1,
-                *model.layer2,
-                *model.layer3,
-                *model.layer4,
-                model.avgpool,
-                ReshapeModule(),
-                model.fc,
-            )
-        elif "vit" in model_name:
-            model = torch.nn.Sequential(ReshapeTokens(model), PosEmbed(model), *model.blocks, Norm(model), model.head)
-        else:
-            raise RuntimeError("This model cannot be unrolled")
+        model = getattr(importlib.import_module("timm.models"), model_name)(pretrained=False).to(device)
 
     # Data setup, duplicate the grey channels to get pseudo color
     def collate(inputs: List[Any]):
@@ -136,7 +74,6 @@
     vanilla = "pytorch"
     oss_ddp = "oss_ddp"
     oss_sharded_ddp = "oss_sharded_ddp"
-    oss_offload_ddp = "oss_offload_ddp"
     everyone = "everyone"
 
 
@@ -193,44 +130,23 @@
         torch.cuda.manual_seed(0)
     torch.manual_seed(0)  # also sets the cuda seed
     np.random.seed(0)
-    torch.cuda.device(rank)
 
     if backend == "nccl":
         torch.backends.cudnn.deterministic = True
         torch.backends.cudnn.benchmark = False
 
     device = torch.device("cpu") if args.cpu else torch.device(rank)
-    model, dataloader, loss_fn = get_problem(
-        rank,
-        args.world_size,
-        args.batch_size,
-        device,
-        args.model,
-        unroll_model=optim_type == OptimType.oss_offload_ddp,
-    )
-
-    # Shard the optimizer, test different methods
+    model, dataloader, loss_fn = get_problem(rank, args.world_size, args.batch_size, device, args.model)
+
+    # Shard the optimizer
     optimizer: Optional[torch.optim.Optimizer] = None
     model = cast(nn.Module, model)
     scaler = (TorchGradScaler() if args.optim_type == OptimType.vanilla else ShardedGradScaler()) if args.amp else None
 
     if optim_type == OptimType.oss_sharded_ddp:
-        model = model.to(device)
         optimizer = OSS(params=model.parameters(), optim=OPTIM, lr=1e-4, momentum=0.9)
         model = ShardedDDP(model, optimizer)
-    elif optim_type == OptimType.oss_offload_ddp:
-        ddp_exp = OffloadDDPExperimental(
-            model_cpu=model,
-            optimizer=OPTIM,
-            optimizer_params={"lr": 1e-4, "momentum": 0.9},
-            world_size=args.world_size,
-            device=torch.device(torch.cuda.current_device()),
-            offload_device=torch.device("cpu"),
-        )
-        optimizer = ddp_exp.optimizer
-        model = ddp_exp
     else:
-        model = model.to(device)
         device_ids = None if args.cpu else [rank]
         model = DDP(model, device_ids=device_ids, find_unused_parameters=False)  # type: ignore
         optimizer = (
@@ -238,7 +154,6 @@
             if optim_type == OptimType.oss_ddp
             else OPTIM(model.parameters(), lr=1e-4, momentum=0.9)
         )
-
     optimizer = cast(torch.optim.Optimizer, optimizer)
 
     # Reset the memory use counter
@@ -253,7 +168,6 @@
 
     measurements = []
     final_loss: Optional[float] = -1.0
-    optimizer = cast(Optimizer, optimizer)
     need_profiling = args.profile
 
     for epoch in range(args.epochs):
@@ -371,14 +285,10 @@
     parser.add_argument("--model", type=str, help="Any torchvision or timm model name (str)", default="resnet101")
     parser.add_argument("--debug", action="store_true", default=False, help="Display additional debug information")
     parser.add_argument("--amp", action="store_true", default=False, help="Activate torch AMP")
-<<<<<<< HEAD
-    parser.add_argument("--fake_data", action="store_true", default=False, help="Use fake data")
-=======
     parser.add_argument(
         "--multi_tensor_optim", action="store_true", default=False, help="Use the faster multi-tensor optimizers"
     )
 
->>>>>>> 7fdd7ecf
     args = parser.parse_args()
 
     logging.basicConfig(level=logging.INFO if not args.debug else logging.DEBUG)
@@ -428,10 +338,4 @@
             args=(args, BACKEND, OptimType.oss_sharded_ddp, args.check_regression,),
             nprocs=args.world_size,
             join=True,
-        )
-
-    if args.optim_type == OptimType.oss_offload_ddp or args.optim_type == OptimType.everyone:
-        print("\nBenchmark OSS experimental")
-        mp.spawn(
-            train, args=(args, BACKEND, OptimType.oss_offload_ddp, False,), nprocs=args.world_size, join=True,  # type: ignore
         )