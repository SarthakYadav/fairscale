# Copyright (c) Facebook, Inc. and its affiliates. All rights reserved.
#
# This source code is licensed under the BSD license found in the
# LICENSE file in the root directory of this source tree.

# pylint: disable=missing-module-docstring
# pylint: disable=missing-class-docstring
# pylint: disable=missing-function-docstring


import copy
from math import inf
import tempfile
from typing import Any, Type, cast
import unittest

import numpy as np
import torch
import torch.distributed as dist
from torch.nn.parallel import DistributedDataParallel as DDP
from torch.testing._internal.common_distributed import MultiProcessTestCase

import fairscale.optim as optim
from fairscale.utils.testing import skip_if_single_gpu

BACKEND = dist.Backend.NCCL if torch.cuda.is_available() else dist.Backend.GLOO  # type: ignore
DEVICE = "cuda" if torch.cuda.is_available() else torch.device("cpu")

try:
    from torch.distributed import broadcast_object_list  # noqa

    _torch_broadcast_object = True
except ImportError:
    from fairscale.optim.utils import broadcast_object  # noqa

    _torch_broadcast_object = False


def sync_object_ranks(something_to_sync: Any, reference_rank: int, device: torch.device) -> Any:
    if _torch_broadcast_object:
        package = [something_to_sync]
        dist.broadcast_object_list(package, src=reference_rank, group=dist.group.WORLD)
        package_sync = package[0]
    else:
        package_sync = optim.utils.broadcast_object(
            something_to_sync, src_rank=reference_rank, group=dist.group.WORLD, dist_device=device
        )

    return package_sync


class TestOSS(MultiProcessTestCase):
    def setUp(self):
        super(TestOSS, self).setUp()
        self.tempfile = tempfile.mkstemp()[1]
        self._fork_processes()

    def tearDown(self):
        if torch.distributed.is_initialized():
            try:
                torch.distributed.destroy_process_group()
            except AssertionError:
                pass

    def dist_init(self, rank):
        url = "file://" + self.tempfile
        return dist.init_process_group(backend=BACKEND, store=store, world_size=self.world_size, url=url)

    def test_step(self):
        self.dist_init(self.rank)
        x = torch.tensor([float(self.rank + 1)], device=torch.device(self.rank))
        m = torch.nn.Linear(1, 1)
        m.weight.data = torch.tensor([[1.0]])
        m.bias.data = torch.tensor([2.0])
        m.to(self.rank)
        o = optim.OSS(m.parameters(), optim=SGD, lr=0.1)
        y = m(x)
        y.backward(x)
        for p in m.parameters():
            dist.all_reduce(p.grad.data, op=dist.ReduceOp.SUM)
            p.grad.data /= self.world_size
        o.step()
        self.assertEqual(m.weight, torch.tensor([[0.75]], device=torch.device(self.rank)))
        self.assertEqual(m.bias, torch.tensor([1.85], device=torch.device(self.rank)))

    def test_step_with_closure(self):
        self.dist_init(self.rank)

        x_val = self.rank + 1
        weight = 1.0
        bias = 2.0
        error = 1.0
        target = torch.tensor([x_val * weight + bias + error], device=torch.device(self.rank))
        loss_fn = torch.nn.L1Loss()

        x = torch.tensor([float(x_val)], device=torch.device(self.rank))
        m = torch.nn.Linear(1, 1)
        m.weight.data = torch.tensor([[weight]])
        m.bias.data = torch.tensor([bias])
        m.to(self.rank)

        o = optim.OSS(m.parameters(), optim=SGD, lr=0.1)

        y = m(x)
        y.backward(x)
        for p in m.parameters():
            dist.all_reduce(p.grad.data, op=dist.ReduceOp.SUM)
            p.grad.data /= self.world_size

        def closure():
            o.zero_grad()
            output = m(x)
            loss = loss_fn(output, target)
            loss.backward()
            return loss

        loss = o.step(closure=closure)

        self.assertEqual(loss, torch.tensor(error, device=torch.device(self.rank)))
        self.assertEqual(m.weight, torch.tensor([[1.1]], device=torch.device(self.rank)))
        self.assertEqual(m.bias, torch.tensor([2.1], device=torch.device(self.rank)))


class TestOSSSingleRank(TestOSS):
    @property
    def world_size(self):
        return 1

    def test_create(self):
        self.dist_init(self.rank)
        params = [torch.rand(1)]
        o = optim.OSS(params, optim=SGD, lr=0.01)

    def test_state_dict(self):
        self.dist_init(self.rank)
        x = torch.tensor([1.0], device=DEVICE, requires_grad=True)
        o = optim.OSS([x], optim=SGD, lr=0.1, momentum=0.9)
        x.backward()
        o.step()
        self.assertEqual(x, torch.tensor([0.9], device=DEVICE))
        self.assertEqual(o.optim.state[x]["momentum_buffer"], torch.tensor([1.0], device=DEVICE))

        o.zero_grad()
        o.consolidate_state_dict()  # Sync state dict in between replicas - even if there are none
        state_dict = o.state_dict()

        # Check that the state dict is pytorch-compliant key wise
        self.assertIn("param_groups", state_dict.keys())
        self.assertIn("state", state_dict.keys())

        # Check that the pulled state is what we expect, and that we have all the expected keys
        self.assertEqual(state_dict["param_groups"][0]["lr"], 0.1)
        self.assertEqual(state_dict["param_groups"][0]["momentum"], 0.9)
        self.assertFalse(state_dict["param_groups"][0]["nesterov"])
        self.assertEqual(state_dict["param_groups"][0]["weight_decay"], 0.0)
        self.assertEqual(state_dict["param_groups"][0]["dampening"], 0.0)

        # Check that the pulled state and the .param_groups attribute are in sync
        for k in state_dict["param_groups"][0].keys():
            if k != "params":
                self.assertEqual(state_dict["param_groups"][0][k], o.param_groups[0][k])

        # Check that it's correctly loaded
        o = optim.OSS([x], optim=SGD, lr=0.01)
        o.load_state_dict(state_dict)
        # Check that state is correct and on proper device
        self.assertEqual(o.optim.state[x]["momentum_buffer"], torch.tensor([1.0], device=DEVICE))

        # We should now be using a lr of 0.1, both within the optimizer
        # and as exposed by the .param_groups attribute
        assert o.param_groups[0]["lr"] == 0.1
        x.backward()
        o.step()
        self.assertEqual(x, torch.tensor([0.71], device=DEVICE))
        self.assertEqual(o.optim.state[x]["momentum_buffer"], torch.tensor([1.9], device=DEVICE))

        # Check that the exposed param_groups are on the proper device
        self.assertEqual(o.param_groups[0]["params"][0].device, x.device)

    def test_lr_scheduler(self):
        self.dist_init(self.rank)
        x = torch.tensor([1.0], device=DEVICE, requires_grad=True)
        x2 = torch.tensor([1.0], device=DEVICE, requires_grad=True)
        o = optim.OSS([x], optim=SGD, lr=0.01)
        o2 = torch.optim.SGD([x2], lr=0.01)
        s = torch.optim.lr_scheduler.StepLR(o, 1)
        s2 = torch.optim.lr_scheduler.StepLR(o2, 1)
        for _ in range(5):
            x.backward()
            o.zero_grad()
            o.step()
            s.step()
            x2.backward()
            o2.zero_grad()
            o2.step()
            s2.step()
            self.assertEqual(x, x2)

    def test_step_with_kwargs(self):
        self.dist_init(self.rank)

        class SGDWithStepKWArg(torch.optim.SGD):
            def step(self, closure=None, kwarg=None):
                super().step()
                kwarg.append(5)

        kwarg: List[Any] = []
        x = torch.tensor([1.0], device=DEVICE, requires_grad=True)
        o = optim.OSS([x], optim=SGDWithStepKWArg, lr=0.1)
        x.backward()
        o.step(0, kwarg=kwarg)
        self.assertEqual(kwarg, [5])
        self.assertEqual(x, torch.tensor([0.9], device=DEVICE))

    def test_step_with_extra_inner_key(self):
        self.dist_init(self.rank)

        class SGDWithNewKey(torch.optim.SGD):
            # Dummy optimizer which adds a new key to the param groups
            def step(self, closure=None):
                super().step()
                self.param_groups[0]["new_key"] = 0.1

        x = torch.tensor([1.0], device=DEVICE, requires_grad=True)
        o = optim.OSS([x], optim=SGDWithNewKey, lr=0.1)
        x.backward()
        o.step()
        self.assertEqual(o.param_groups[0]["new_key"], 0.1)
        self.assertEqual(x, torch.tensor([0.9], device=DEVICE))

    def test_step_without_closure(self):
        self.dist_init(self.rank)

        class SGDWithoutClosure(torch.optim.SGD):
            def step(self):
                return super().step()

        x = torch.tensor([1.0], device=DEVICE, requires_grad=True)
        o = optim.OSS([x], optim=SGDWithoutClosure, lr=0.1)
        x.backward()
        o.step()
        self.assertEqual(x, torch.tensor([0.9], device=DEVICE))

    def test_local_state_dict(self):
        self.dist_init(self.rank)

        x = torch.tensor([1.0], device=DEVICE, requires_grad=True)
        o = optim.OSS([x], optim=SGD, lr=0.1)
        local_state_dict = o.local_state_dict()
        o = optim.OSS([x], optim=SGD, lr=0.01)
        o.load_local_state_dict(local_state_dict)
        # We should now be using a lr of 0.1.
        self.assertEqual(o.optim.param_groups[0]["lr"], 0.1)
        self.assertEqual(o.param_groups[0]["lr"], 0.1)
        x.backward()
        o.step()
        self.assertEqual(x, torch.tensor([0.9], device=DEVICE))

    def test_implicit_local_state_dict(self):
        self.dist_init(self.rank)

        x = torch.tensor([1.0], device=DEVICE, requires_grad=True)
        o = optim.OSS([x], optim=SGD, lr=0.1)
        local_state_dict = o.state_dict()
        o = optim.OSS([x], optim=SGD, lr=0.01)
        o.load_state_dict(local_state_dict)
        # We should now be using a lr of 0.1.
        self.assertEqual(o.optim.param_groups[0]["lr"], 0.1)
        self.assertEqual(o.param_groups[0]["lr"], 0.1)
        x.backward()
        o.step()
<<<<<<< HEAD
        self.assertEqual(x, torch.tensor([0.9], device=DEVICE))


class TestOSSTwoRanks(TestOSS):
    @property
    def world_size(self):
        return 2

    def test_zero_grad(self):
        self.dist_init(self.rank)
        x = torch.rand(1)
        m = torch.nn.Linear(1, 1)
        o = optim.OSS(m.parameters(), optim=SGD, lr=0.1)
        y = m(x)
        y.backward(x)
        self.assertNotEqual(m.weight.grad, torch.zeros_like(m.weight))
        self.assertNotEqual(m.weight.grad, torch.zeros_like(m.weight))
=======
        assert x == torch.tensor([0.9], device=DEVICE)


def run_test_add_param_group(rank, world_size, tempfile_name):
    dist_init(rank, world_size, tempfile_name)

    # Test with all parameters trainable to begin with
    def all_trainable():
        params = []
        sizes = [9, 7, 5, 3]
        sizes_world = sizes * world_size
        for size in sizes_world[:-1]:
            params.append(torch.rand(size, 1))

        # Make sure that the params are trainable, enforces size-based partitioning
        for p in params:
            p.requires_grad = True

        o = optim.OSS(params, lr=0.1)

        assert len(o.param_groups) == 1
        o.add_param_group({"params": [torch.rand(3, 1)]})

        assert len(o.param_groups) == 2

        # Verify that added group is added to the correct partition making all have the same number of elements
        assert sum([x.numel() for g in o.optim.param_groups for x in g["params"]]) == sum(sizes)
        assert len(o.optim.param_groups) == 2

    # Test a pathological config with a first big non-trainable param
    def some_trainable():
        params = []
        for size in [100, 3, 5, 2, 6, 4]:
            params.append(torch.rand(size, 1))

        # Make sure that the params are trainable, enforces size-based partitioning
        for p in params[1:]:
            p.requires_grad = True

        o = optim.OSS(params, lr=0.1)

        assert len(o.param_groups) == 1
        o.add_param_group({"params": [torch.rand(3, 1)]})

        assert len(o.param_groups) == 2
        assert len(o.optim.param_groups) == 2

    all_trainable()
    some_trainable()

    dist.destroy_process_group()


def test_add_param_group():
    world_size = 4
    if torch.cuda.is_available() and torch.cuda.device_count() < world_size:
        world_size = min(world_size, torch.cuda.device_count())

    temp_file_name = tempfile.mkstemp()[1]
    mp.spawn(run_test_add_param_group, args=(world_size, temp_file_name), nprocs=world_size, join=True)


def run_test_zero_grad(rank, world_size, tempfile_name):
    dist_init(rank, world_size, tempfile_name)
    x = torch.rand(1)
    m = torch.nn.Linear(1, 1)
    o = optim.OSS(m.parameters(), lr=0.1)
    y = m(x)
    y.backward(x)
    assert m.weight.grad
    assert m.bias.grad
    o.zero_grad()
    assert not m.weight.grad
    assert not m.bias.grad

    dist.destroy_process_group()


def test_zero_grad():
    world_size = 2
    if torch.cuda.is_available() and torch.cuda.device_count() < world_size:
        world_size = min(world_size, torch.cuda.device_count())

    temp_file_name = tempfile.mkstemp()[1]
    mp.spawn(run_test_zero_grad, args=(world_size, temp_file_name), nprocs=world_size, join=True)


def run_test_step(rank, world_size, tempfile_name):
    dist_init(rank, world_size, tempfile_name, backend="gloo")
    x = torch.tensor([float(rank + 1)], device=rank)
    m = torch.nn.Linear(1, 1)
    m.weight.data = torch.tensor([[1.0]])
    m.bias.data = torch.tensor([2.0])
    m.to(rank)
    o = optim.OSS(m.parameters(), lr=0.1)
    y = m(x)
    y.backward(x)
    for p in m.parameters():
        dist.all_reduce(p.grad.data, op=dist.ReduceOp.SUM)
        p.grad.data /= world_size
    o.step()
    assert m.weight == torch.tensor([[0.75]], device=rank)
    assert m.bias == torch.tensor([1.85], device=rank)

    dist.destroy_process_group()


@skip_if_single_gpu
def test_step():
    world_size = 2
    temp_file_name = tempfile.mkstemp()[1]

    mp.spawn(run_test_step, args=(world_size, temp_file_name), nprocs=world_size, join=True)


def run_test_step_with_closure(rank, world_size, tempfile_name, optimizer=None):
    dist_init(rank, world_size, tempfile_name)

    x_val = rank + 1
    weight = 1.0
    bias = 2.0
    error = 1.0
    target = torch.tensor([x_val * weight + bias + error], device=rank)
    loss_fn = torch.nn.L1Loss()

    x = torch.tensor([float(x_val)], device=rank)
    m = torch.nn.Linear(1, 1)
    m.weight.data = torch.tensor([[weight]])
    m.bias.data = torch.tensor([bias])
    m.to(rank)

    o = optim.OSS(m.parameters(), lr=0.1)

    y = m(x)
    y.backward(x)
    for p in m.parameters():
        dist.all_reduce(p.grad.data, op=dist.ReduceOp.SUM)
        p.grad.data /= world_size

    def closure():
>>>>>>> 73221557
        o.zero_grad()
        self.assertFalse(m.weight.grad)
        self.assertFalse(m.bias.grad)

    def test_reproducibility(self):
        device = torch.device(self.rank) if torch.cuda.device_count() > 1 else DEVICE

        # Run a dummy step so that the optimizer state dict exists
        batch, input_width, hidden, target_width = 3, 3, 3, 5
        target = torch.rand((batch, target_width), device=device)
        inputs = torch.rand((batch, input_width), device=device)

        model = torch.nn.Sequential(torch.nn.Linear(input_width, hidden), torch.nn.Linear(hidden, target_width))
        model.to(device)

        loss_fn = torch.nn.L1Loss()
        loss_fn.to(device)

        optimizer = optim.OSS(model.parameters(), optim=torch.optim.RMSprop, lr=0.1)

        def closure():
            optimizer.zero_grad()
            output = model(inputs)
            loss = loss_fn(output, target)
            loss.backward()
            return loss

        _ = optimizer.step(closure=closure)

        # Update the optimizer state on the reference rank
        optimizer.consolidate_state_dict(recipient_rank=reference_rank)

        # Fetch the state on the reference rank, broadcast to the other ones
        if self.rank == reference_rank:
            optimizer_state_dict = optimizer.state_dict()
        else:
            optimizer_state_dict = {}

        # Run two steps, log the loss
        _ = optimizer.step(closure=closure)
        reference_loss = optimizer.step(closure=closure)

        # Load the optimizer state dict, rewind the state two steps back
        optimizer.load_state_dict(optimizer_state_dict)

        # Run two new steps, log the loss again and check that we get the same
        _ = optimizer.step(closure=closure)
        test_loss = optimizer.step(closure=closure)

        assert torch.allclose(reference_loss, test_loss)

    def test_gradient_clipping(self):
        device = torch.device(self.rank)
        torch.manual_seed(self.rank)  # make sure that the different rank get different data

        # Run a dummy step so that the optimizer state dict exists
        batch, input_width, hidden, target_width = 3, 20, 10, 5
        target = torch.rand((batch, target_width), device=device)
        inputs = torch.rand((batch, input_width), device=device)
        NORMS = [1.0, 2.0, 1, 2, inf]
        CLIP_NORM = 0.3

        def check(norm):
            model_oss = torch.nn.Sequential(
                torch.nn.Linear(input_width, hidden),
                torch.nn.Linear(hidden, hidden),
                torch.nn.Linear(hidden, target_width),
            ).to(device)
            model = copy.deepcopy(model_oss)

            # For this test the gradients are (all) reduced in the same way in between the torch reference and fairscale.
            # Normally OSS would use ShardedDDP and only reduce to the proper rank, but this does not change the
            # gradient norm computation from OSS and adds a dependency.
            # to keep the comparison apples-to-apples DDP is used in both cases
            model_oss = DDP(module=model_oss, device_ids=[rank],)
            sharded_optimizer = optim.OSS(model_oss.parameters(), lr=0.1, momentum=0.99)

            model = DDP(model, device_ids=[rank],)

            loss_fn = torch.nn.L1Loss()
            loss_fn.to(device)

            model.zero_grad()
            model_oss.zero_grad()

            outputs = model(inputs)
            outputs_oss = model_oss(inputs)

<<<<<<< HEAD
            loss = loss_fn(outputs, target)
            loss.backward()

            loss_oss = loss_fn(outputs_oss, target)
            loss_oss.backward()
=======
    # Load the optimizer state dict
    optimizer.load_state_dict(optimizer_state_dict)
    dist.destroy_process_group()


def test_collect_shards():
    world_size = 3
    temp_file_name = tempfile.mkstemp()[1]

    if torch.cuda.is_available():
        world_size = min(world_size, torch.cuda.device_count())
    reference_rank = 0

    mp.spawn(
        run_test_collect_shards, args=(world_size, reference_rank, temp_file_name), nprocs=world_size, join=True,
    )


def run_test_multiple_groups(rank, world_size, tempfile_name):
    # Only work with the even ranks, to check that the global_rank indexing is properly used
    dist_init(rank=rank, world_size=world_size, tempfile_name=tempfile_name, backend="gloo")
    sub_group_ranks = [0, 2, 4]
    process_group = torch.distributed.new_group(ranks=sub_group_ranks, backend="gloo")

    # Make sure that all the ranks get different training data
    # So that the sync check in between their models is meaningful
    torch.manual_seed(rank)
    np.random.seed(rank)

    # Standard deep learning setup
    device = "cpu"
    epochs, batch, input_width, hidden, target_width = 5, 3, 20, 10, 5
    loss_fn = torch.nn.L1Loss().to(device)

    def check(optimizer):
        # Just run a couple of epochs, check that the model is properly updated
        for _ in range(epochs):
            target = torch.rand((batch, target_width), device=device)
            inputs = torch.rand((batch, input_width), device=device)

            def closure():
                optimizer.zero_grad()
                output = model(inputs)
                loss = loss_fn(output, target)
                loss /= world_size
                loss.backward()
                dist.all_reduce(loss, group=process_group)  # Not strictly needed for the test below

                return loss

            _ = optimizer.step(closure=closure)

            # Check that all the params are the same on all ranks
            for pg in optimizer.param_groups:
                for p in pg["params"]:
                    receptacle = [p.clone() for _ in sub_group_ranks] if rank == 0 else []
                    dist.gather(p, receptacle, dst=0, group=process_group)
                    if rank == 0:
                        for sync_p in receptacle[1:]:
                            assert torch.all(
                                torch.eq(receptacle[0], sync_p)
                            ), "Models differ in between ranks {} - {}".format(
                                torch.norm(receptacle[0]), torch.norm(sync_p)
                            )

    if rank in sub_group_ranks:
        # Model fitting in the broadcast bucket
        model = torch.nn.Sequential(torch.nn.Linear(input_width, hidden), torch.nn.Linear(hidden, target_width)).to(
            device
        )

        # With SGD, Momentum is required to get a state to shard
        optimizer = optim.OSS(
            model.parameters(), lr=0.1, momentum=0.99, group=process_group, broadcast_buffer_size=2 ** 20
        )
        check(optimizer)

        # Model not-fitting in the broadcast bucket
        model = torch.nn.Sequential(torch.nn.Linear(input_width, hidden), torch.nn.Linear(hidden, target_width)).to(
            device
        )

        # With SGD, Momentum is required to get a state to shard
        optimizer = optim.OSS(model.parameters(), lr=0.1, momentum=0.99, group=process_group, broadcast_buffer_size=0)
        check(optimizer)

    dist.destroy_process_group(process_group)
>>>>>>> 73221557

            # Check the equivalence with the non-sharded optim
            oss_total_norm = sharded_optimizer.clip_grad_norm(CLIP_NORM, norm_type=norm)
            total_norm = torch.nn.utils.clip_grad_norm_(model.parameters(), CLIP_NORM, norm_type=norm)
            assert torch.allclose(oss_total_norm, total_norm), "torch and fairscale should return the same grad norm"

            # Check that the params have indeed been clipped
            for params in sharded_optimizer.per_device_params.values():
                for param in filter(lambda x: x.grad is not None, params[rank]):
                    assert torch.norm(param.grad, p=norm) < CLIP_NORM, f"param grad norm above clip : {param.grad}"

        for norm in NORMS:
            print(f"Checking norm {norm}")
            check(norm)

    def test_state_dict_distributed(self):
        reference_rank = 0

        device = torch.device(self.rank)
        torch.manual_seed(self.rank)  # make sure that the different rank get different data

        # Setup two problems in parallel, we'll make sure that the second track (with save/load) follows the first one(untouched)
        batch, input_width, hidden, target_width = 3, 20, 10, 5
        target = torch.rand((batch, target_width), device=device)
        inputs = torch.rand((batch, input_width), device=device)

        model_oss1 = torch.nn.Sequential(
            torch.nn.Linear(input_width, hidden),
            torch.nn.Linear(hidden, hidden),
            torch.nn.Linear(hidden, target_width),
        ).to(device)
        model_oss2 = copy.deepcopy(model_oss1)

        # For this test the gradients are (all) reduced in the same way in between the torch reference and fairscale.
        # Normally OSS would use ShardedDDP and only reduce to the proper rank, but this does not change the
        # gradient norm computation from OSS and adds a dependency.
        # to keep the comparison apples-to-apples DDP is used in both cases
        model_oss1 = DDP(module=model_oss1, device_ids=[self.rank],)
        sharded_optimizer1 = optim.OSS(model_oss1.parameters(), lr=0.1, momentum=0.99)
        model_oss2 = DDP(module=model_oss2, device_ids=[self.rank],)
        sharded_optimizer2 = optim.OSS(model_oss2.parameters(), lr=0.1, momentum=0.99)
        loss_fn = torch.nn.L1Loss().to(device)

        def run_grad_step(model, optimizer):
            model.zero_grad()
            outputs = model(inputs)

            loss = loss_fn(outputs, target)
            loss.backward()

            optimizer.step()

        def check_equal_models(message: str):
            # check that model parameters are equal
            for param1, param2 in zip(model_oss1.parameters(), model_oss2.parameters()):
                assert torch.allclose(param1, param2), message

        # save and reload without taking any steps
        sharded_optimizer2.consolidate_state_dict(recipient_rank=reference_rank)
        state_dict2 = sharded_optimizer2.state_dict() if self.rank == reference_rank else {}
        state_dict2 = sync_object_ranks(state_dict2, reference_rank, device)

        # re-create a new optimizer from scratch with absurd values, load the previous state
        sharded_optimizer2 = optim.OSS(model_oss2.parameters(), lr=9999.0)  # no momentum on purpose
        sharded_optimizer2.load_state_dict(state_dict2)
        check_equal_models("parameters of the two identical models have diverged (before any steps)")

        # now take a step and check that parameters are equal
        run_grad_step(model_oss1, sharded_optimizer1)
        run_grad_step(model_oss2, sharded_optimizer2)
        check_equal_models("parameters of the two identical models have diverged (after stepping)")

        # save the state dict for one model only, then distribute to the other ranks
        sharded_optimizer2.consolidate_state_dict(recipient_rank=reference_rank)  # all ranks
        state_dict2 = sharded_optimizer2.state_dict() if self.rank == reference_rank else {}
        state_dict2 = sync_object_ranks(state_dict2, reference_rank, device)

        # Check that the pulled state and the .param_groups attribute are in sync
        for replica in range(len(state_dict2["param_groups"])):
            for k in state_dict2["param_groups"][replica].keys():
                if k != "params":
                    assert state_dict2["param_groups"][replica][k] == sharded_optimizer2.param_groups[0][k]

        # take a step
        run_grad_step(model_oss1, sharded_optimizer1)
        run_grad_step(model_oss2, sharded_optimizer2)
        check_equal_models("parameters of the two identical models have diverged (after consolidating)")

        # save again for one rank, then distribute to the others
        sharded_optimizer2.consolidate_state_dict(recipient_rank=reference_rank)  # all ranks
        state_dict2 = sharded_optimizer2.state_dict() if self.rank == reference_rank else {}
        state_dict2 = sync_object_ranks(state_dict2, reference_rank, device)

        # reload the state_dict
        sharded_optimizer2 = optim.OSS(model_oss2.parameters(), lr=0.1, momentum=0.99)
        sharded_optimizer2.load_state_dict(state_dict2)

        # take a step
        run_grad_step(model_oss1, sharded_optimizer1)
        run_grad_step(model_oss2, sharded_optimizer2)

        # check that reloading a saved state dict does not change the parameters
        for param1, param2 in zip(model_oss1.parameters(), model_oss2.parameters()):
            assert torch.allclose(
                param1, param2
            ), "parameters of the two identical models have diverged (after reloading)"

    @skip_if_single_gpu
    def test_parity(self):
        self.dist_init(self.rank)
        if torch.cuda.device_count() < self.world_size:
            return

        device = torch.device("cuda")
        torch.cuda.set_device(self.rank)
        torch.manual_seed(self.rank)
        np.random.seed(self.rank)

        def check_optimizer_equivalence(optimizer: Type[torch.optim.Optimizer]):
            # Any model works. Add one different buffer per rank
            model = torch.nn.Sequential(torch.nn.Linear(2, 3), torch.nn.Linear(3, 3), torch.nn.Linear(3, 3),)
            model.register_buffer("test_buffer", torch.ones((1)) * self.rank)
            model.to(device)

            sharded_optimizer = optim.OSS(params=model.parameters(), optim=optimizer, lr=1e-3)
            sharded_ddp_model = DDP(module=model, device_ids=[self.rank], broadcast_buffers=True)

            ddp_model_single = copy.deepcopy(model)
            ddp_optimizer = optimizer(ddp_model_single.parameters(), lr=1e-3)
            ddp_model = DDP(ddp_model_single, device_ids=[self.rank], broadcast_buffers=True)

            def check_same_model_params():
                for pg, ddp_pg in zip(sharded_optimizer.param_groups, ddp_optimizer.param_groups):
                    for p, ddp_p in zip(pg["params"], ddp_pg["params"]):
                        assert torch.allclose(
                            p, ddp_p, atol=1e-3
                        ), f"Model parameters differ in between Pytorch optim and OSS \n{p} {ddp_p}"

                for b, ddp_b in zip(sharded_ddp_model.buffers(), ddp_model.buffers()):
                    assert torch.allclose(b, ddp_b), "Model buffers differ in between Pytorch optim and OSS"

            # The model should be synchronized in between the ranks at construction time, check that
            check_same_model_params()

<<<<<<< HEAD
            # The models should stay the same in between the ranks
            for i in range(20):
                input_tensor = torch.rand((64, 2)).to(device)
=======
def run_state_dict_distributed(rank, world_size, tempfile_name):
    dist_init(rank, world_size, tempfile_name, backend="gloo")
    device = torch.device(rank)
    torch.manual_seed(rank)  # make sure that the different rank get different data

    # Run a dummy step so that the optimizer state dict exists
    batch, input_width, hidden, target_width = 3, 20, 10, 5
    target = torch.rand((batch, target_width), device=device)
    inputs = torch.rand((batch, input_width), device=device)

    model_oss1 = torch.nn.Sequential(torch.nn.Linear(input_width, hidden), torch.nn.Linear(hidden, hidden),).to(device)
    head_oss1 = torch.nn.Linear(hidden, target_width).to(device)

    model_oss2 = copy.deepcopy(model_oss1)
    head_oss2 = copy.deepcopy(head_oss1)

    # For this test the gradients are (all) reduced in the same way in between the torch reference and fairscale.
    # Normally OSS would use ShardedDDP and only reduce to the proper rank, but this does not change the
    # gradient norm computation from OSS and adds a dependency.
    # to keep the comparison apples-to-apples DDP is used in both cases
    model_oss1 = DDP(module=model_oss1, device_ids=[rank],)
    sharded_optimizer1 = optim.OSS(model_oss1.parameters(), lr=0.1, momentum=0.99)
    sharded_optimizer1.add_param_group({"params": head_oss1.parameters()})

    model_oss2 = DDP(module=model_oss2, device_ids=[rank],)
    sharded_optimizer2 = optim.OSS(model_oss2.parameters(), lr=0.1, momentum=0.99)
    sharded_optimizer2.add_param_group({"params": head_oss2.parameters()})

    def run_grad_step(device, model, head, optimizer):
        loss_fn = torch.nn.L1Loss()
        loss_fn.to(device)

        model.zero_grad()

        outputs = head(model(inputs))
>>>>>>> 73221557

                def closure_ddp(input_tensor=input_tensor):
                    ddp_optimizer.zero_grad()
                    ddp_loss = ddp_model(input_tensor).abs().sum()
                    ddp_loss.backward()
                    return ddp_loss

                def closure_sharded(input_tensor=input_tensor):
                    sharded_optimizer.zero_grad()
                    sharded_loss = sharded_ddp_model(input_tensor).abs().sum()
                    sharded_loss.backward()
                    return sharded_loss

<<<<<<< HEAD
                loss_ddp = cast(torch.Tensor, ddp_optimizer.step(closure=closure_ddp))
                loss_sharded_optim = cast(torch.Tensor, sharded_optimizer.step(closure=closure_sharded))

                assert torch.allclose(loss_ddp, loss_sharded_optim), "Losses differ in between Pytorch optim and OSS"
=======
    # save and reload without taking any steps
    sharded_optimizer2.consolidate_state_dict()
    state_dict2 = sharded_optimizer2.state_dict()

    sharded_optimizer2 = optim.OSS(model_oss2.parameters(), lr=0.1, momentum=0.99)
    sharded_optimizer2.add_param_group({"params": head_oss2.parameters()})
    sharded_optimizer2.load_state_dict(state_dict2)

    # now take a step and check that parameters are equal
    # take a step
    run_grad_step(device, model_oss1, head_oss1, sharded_optimizer1)
    run_grad_step(device, model_oss2, head_oss2, sharded_optimizer2)
>>>>>>> 73221557

                check_same_model_params()

<<<<<<< HEAD
        for opt in [torch.optim.SGD, torch.optim.Adam]:
            check_optimizer_equivalence(opt)
=======
    # take a step
    run_grad_step(device, model_oss1, head_oss1, sharded_optimizer1)
    run_grad_step(device, model_oss2, head_oss2, sharded_optimizer2)
>>>>>>> 73221557


class TestOSSFourRanks(TestOSS):
    @property
    def world_size(self):
        return 4

    def test_add_param_group(self):
        self.dist_init(self.rank)

<<<<<<< HEAD
        # Test with all parameters trainable to begin with
        def all_trainable():
            params = []
            sizes = [9, 7, 5, 3]
            sizes_world = sizes * self.world_size
            for size in sizes_world[:-1]:
                params.append(torch.rand(size, 1))
=======
    # take a step
    run_grad_step(device, model_oss1, head_oss1, sharded_optimizer1)
    run_grad_step(device, model_oss2, head_oss2, sharded_optimizer2)
>>>>>>> 73221557

            # Make sure that the params are trainable, enforces size-based partitioning
            for p in params:
                p.requires_grad = True

            o = optim.OSS(params, optim=SGD, lr=0.1)

<<<<<<< HEAD
            assert len(o.param_groups) == 1
            o.add_param_group({"params": [torch.rand(3, 1)]})

            assert len(o.param_groups) == 2
            # Verify that added group is added to the correct partition making all have the same elements.
            assert sum([x.numel() for g in o.optim.param_groups for x in g["params"]]) == sum(sizes)
            assert len(o.optim.param_groups) == 2
=======
    # reload the state_dict
    sharded_optimizer2 = optim.OSS(model_oss2.parameters(), lr=0.1, momentum=0.99)
    sharded_optimizer2.add_param_group({"params": head_oss2.parameters()})
    sharded_optimizer2.load_state_dict(state_dict2)

    # take a step
    run_grad_step(device, model_oss1, head_oss1, sharded_optimizer1)
    run_grad_step(device, model_oss2, head_oss2, sharded_optimizer2)
>>>>>>> 73221557

        # Test a pathological config with a first big non-trainable param
        def some_trainable():
            params = []
            for size in [100, 3, 5, 2, 6, 4]:
                params.append(torch.rand(size, 1))

            # Make sure that the params are trainable, enforces size-based partitioning
            for p in params[1:]:
                p.requires_grad = True

            o = optim.OSS(params, optim=SGD, lr=0.1)

            assert len(o.param_groups) == 1
            o.add_param_group({"params": [torch.rand(3, 1)]})

            assert len(o.param_groups) == 2
            assert len(o.optim.param_groups) == 2

        all_trainable()
        some_trainable()

    def test_sharding(self):
        self.dist_init(self.rank)
        sizes = [9, 7, 5, 3]
        params = []
        for size in sizes * self.world_size:
            params.append(torch.rand(size, 1))
        o = optim.OSS(params, optim=SGD, lr=0.1)
        self.assertEqual(sum([x.numel() for x in o.optim.param_groups[0]["params"]]), sum(sizes))

    def test_collect_shards(self):
        self.dist_init(self.rank)
        device = torch.device(self.rank) if torch.cuda.device_count() > 1 else torch.device("cpu")
        reference_rank = 0

        # Run a dummy step so that the optimizer state dict exists
        batch, input_width, hidden, target_width = 3, 20, 10, 5
        target = torch.rand((batch, target_width), device=device)
        inputs = torch.rand((batch, input_width), device=device)

        model = torch.nn.Sequential(torch.nn.Linear(input_width, hidden), torch.nn.Linear(hidden, target_width))
        model.to(device)

        loss_fn = torch.nn.L1Loss()
        loss_fn.to(device)

        # With SGD, Momentum is required to get a state to shard
        optimizer = optim.OSS(model.parameters(), optim=SGD, lr=0.1, momentum=0.99)

        def closure():
            optimizer.zero_grad()
            output = model(inputs)
            loss = loss_fn(output, target)
            loss.backward()
            return loss

        _ = optimizer.step(closure=closure)

        # Update the optimizer state on the reference rank
        optimizer.consolidate_state_dict(recipient_rank=reference_rank)

        # Fetch the state on the reference rank
        # - check that it has the correct size
        # - load it again
        if self.rank == reference_rank:
            optimizer_state_dict = optimizer.state_dict()
            self.assertEqual(len(optimizer_state_dict["state"]), self.world_size)
        else:
            optimizer_state_dict = {}

        optim_state = [optimizer_state_dict]
        dist.broadcast_object_list(optim_state, src=reference_rank, group=dist.group.WORLD)

        # Load the optimizer state dict
        optimizer.load_state_dict(optim_state[0])

    def test_multiple_groups(self):
        # Only work with the even ranks, to check that the global_rank indexing is properly used
        self.dist_init(self.rank)
        sub_group_ranks = [0, 2]
        process_group = torch.distributed.new_group(ranks=sub_group_ranks, backend="gloo")

        # Make sure that all the ranks get different training data
        # So that the sync check in between their models is meaningful
        torch.manual_seed(self.rank)
        np.random.seed(self.rank)

        # Standard deep learning setup
        device = "cpu"
        epochs, batch, input_width, hidden, target_width = 5, 3, 20, 10, 5
        loss_fn = torch.nn.L1Loss().to(device)

        def check(optimizer):
            # Just run a couple of epochs, check that the model is properly updated
            for _ in range(epochs):
                target = torch.rand((batch, target_width), device=device)
                inputs = torch.rand((batch, input_width), device=device)

                def closure():
                    optimizer.zero_grad()
                    output = model(inputs)
                    loss = loss_fn(output, target)
                    loss /= self.world_size
                    loss.backward()
                    dist.all_reduce(loss, group=process_group)  # Not strictly needed for the test below

                    return loss

                _ = optimizer.step(closure=closure)

                # Check that all the params are the same on all ranks
                for pg in optimizer.param_groups:
                    for p in pg["params"]:
                        receptacle = [p.clone() for _ in sub_group_ranks] if self.rank == 0 else []
                        dist.gather(p, receptacle, dst=0, group=process_group)
                        if self.rank == 0:
                            for sync_p in receptacle[1:]:
                                assert torch.all(torch.eq(receptacle[0], sync_p)), "Models differ in between ranks"

        if self.rank in sub_group_ranks:
            # Model fitting in the broadcast bucket
            model = torch.nn.Sequential(torch.nn.Linear(input_width, hidden), torch.nn.Linear(hidden, target_width)).to(
                device
            )

            # With SGD, Momentum is required to get a state to shard
            optimizer = optim.OSS(
                model.parameters(), optim=SGD, lr=0.1, momentum=0.99, group=process_group, broadcast_buffer_size=2 ** 10
            )
            check(optimizer)

            # Model not-fitting in the broadcast bucket
            model = torch.nn.Sequential(torch.nn.Linear(input_width, hidden), torch.nn.Linear(hidden, target_width)).to(
                device
            )

            # With SGD, Momentum is required to get a state to shard
            optimizer = optim.OSS(
                model.parameters(), optim=SGD, lr=0.1, momentum=0.99, group=process_group, broadcast_buffer_size=0
            )
            check(optimizer)


if __name__ == "__main__":
    unittest.main()<|MERGE_RESOLUTION|>--- conflicted
+++ resolved
@@ -10,7 +10,7 @@
 
 import copy
 from math import inf
-import tempfile
+import os
 from typing import Any, Type, cast
 import unittest
 
@@ -21,39 +21,22 @@
 from torch.testing._internal.common_distributed import MultiProcessTestCase
 
 import fairscale.optim as optim
-from fairscale.utils.testing import skip_if_single_gpu
 
 BACKEND = dist.Backend.NCCL if torch.cuda.is_available() else dist.Backend.GLOO  # type: ignore
 DEVICE = "cuda" if torch.cuda.is_available() else torch.device("cpu")
 
-try:
-    from torch.distributed import broadcast_object_list  # noqa
-
-    _torch_broadcast_object = True
-except ImportError:
-    from fairscale.optim.utils import broadcast_object  # noqa
-
-    _torch_broadcast_object = False
-
 
 def sync_object_ranks(something_to_sync: Any, reference_rank: int, device: torch.device) -> Any:
-    if _torch_broadcast_object:
-        package = [something_to_sync]
-        dist.broadcast_object_list(package, src=reference_rank, group=dist.group.WORLD)
-        package_sync = package[0]
-    else:
-        package_sync = optim.utils.broadcast_object(
-            something_to_sync, src_rank=reference_rank, group=dist.group.WORLD, dist_device=device
-        )
-
-    return package_sync
+    return optim.utils.broadcast_object(
+        something_to_sync, src_rank=reference_rank, group=dist.group.WORLD, dist_device=device
+    )
 
 
 class TestOSS(MultiProcessTestCase):
     def setUp(self):
         super(TestOSS, self).setUp()
-        self.tempfile = tempfile.mkstemp()[1]
-        self._fork_processes()
+        os.environ["WORLD_SIZE"] = str(self.world_size)
+        self._spawn_processes()
 
     def tearDown(self):
         if torch.distributed.is_initialized():
@@ -62,63 +45,13 @@
             except AssertionError:
                 pass
 
+    @property
+    def device(self):
+        return torch.device(self.rank) if BACKEND == dist.Backend.NCCL else torch.device("cpu")
+
     def dist_init(self, rank):
-        url = "file://" + self.tempfile
-        return dist.init_process_group(backend=BACKEND, store=store, world_size=self.world_size, url=url)
-
-    def test_step(self):
-        self.dist_init(self.rank)
-        x = torch.tensor([float(self.rank + 1)], device=torch.device(self.rank))
-        m = torch.nn.Linear(1, 1)
-        m.weight.data = torch.tensor([[1.0]])
-        m.bias.data = torch.tensor([2.0])
-        m.to(self.rank)
-        o = optim.OSS(m.parameters(), optim=SGD, lr=0.1)
-        y = m(x)
-        y.backward(x)
-        for p in m.parameters():
-            dist.all_reduce(p.grad.data, op=dist.ReduceOp.SUM)
-            p.grad.data /= self.world_size
-        o.step()
-        self.assertEqual(m.weight, torch.tensor([[0.75]], device=torch.device(self.rank)))
-        self.assertEqual(m.bias, torch.tensor([1.85], device=torch.device(self.rank)))
-
-    def test_step_with_closure(self):
-        self.dist_init(self.rank)
-
-        x_val = self.rank + 1
-        weight = 1.0
-        bias = 2.0
-        error = 1.0
-        target = torch.tensor([x_val * weight + bias + error], device=torch.device(self.rank))
-        loss_fn = torch.nn.L1Loss()
-
-        x = torch.tensor([float(x_val)], device=torch.device(self.rank))
-        m = torch.nn.Linear(1, 1)
-        m.weight.data = torch.tensor([[weight]])
-        m.bias.data = torch.tensor([bias])
-        m.to(self.rank)
-
-        o = optim.OSS(m.parameters(), optim=SGD, lr=0.1)
-
-        y = m(x)
-        y.backward(x)
-        for p in m.parameters():
-            dist.all_reduce(p.grad.data, op=dist.ReduceOp.SUM)
-            p.grad.data /= self.world_size
-
-        def closure():
-            o.zero_grad()
-            output = m(x)
-            loss = loss_fn(output, target)
-            loss.backward()
-            return loss
-
-        loss = o.step(closure=closure)
-
-        self.assertEqual(loss, torch.tensor(error, device=torch.device(self.rank)))
-        self.assertEqual(m.weight, torch.tensor([[1.1]], device=torch.device(self.rank)))
-        self.assertEqual(m.bias, torch.tensor([2.1], device=torch.device(self.rank)))
+        store = dist.FileStore(self.file_name, self.world_size)
+        return dist.init_process_group(backend=BACKEND, store=store, rank=rank, world_size=self.world_size)
 
 
 class TestOSSSingleRank(TestOSS):
@@ -241,42 +174,65 @@
         o.step()
         self.assertEqual(x, torch.tensor([0.9], device=DEVICE))
 
-    def test_local_state_dict(self):
-        self.dist_init(self.rank)
-
-        x = torch.tensor([1.0], device=DEVICE, requires_grad=True)
-        o = optim.OSS([x], optim=SGD, lr=0.1)
-        local_state_dict = o.local_state_dict()
-        o = optim.OSS([x], optim=SGD, lr=0.01)
-        o.load_local_state_dict(local_state_dict)
-        # We should now be using a lr of 0.1.
-        self.assertEqual(o.optim.param_groups[0]["lr"], 0.1)
-        self.assertEqual(o.param_groups[0]["lr"], 0.1)
-        x.backward()
-        o.step()
-        self.assertEqual(x, torch.tensor([0.9], device=DEVICE))
-
-    def test_implicit_local_state_dict(self):
-        self.dist_init(self.rank)
-
-        x = torch.tensor([1.0], device=DEVICE, requires_grad=True)
-        o = optim.OSS([x], optim=SGD, lr=0.1)
-        local_state_dict = o.state_dict()
-        o = optim.OSS([x], optim=SGD, lr=0.01)
-        o.load_state_dict(local_state_dict)
-        # We should now be using a lr of 0.1.
-        self.assertEqual(o.optim.param_groups[0]["lr"], 0.1)
-        self.assertEqual(o.param_groups[0]["lr"], 0.1)
-        x.backward()
-        o.step()
-<<<<<<< HEAD
-        self.assertEqual(x, torch.tensor([0.9], device=DEVICE))
-
 
 class TestOSSTwoRanks(TestOSS):
     @property
     def world_size(self):
         return 2
+
+    def test_step(self):
+        self.dist_init(self.rank)
+        x = torch.tensor([float(self.rank + 1)], device=torch.device(self.rank))
+        m = torch.nn.Linear(1, 1)
+        m.weight.data = torch.tensor([[1.0]])
+        m.bias.data = torch.tensor([2.0])
+        m.to(self.rank)
+        o = optim.OSS(m.parameters(), optim=torch.optim.SGD, lr=0.1)
+        y = m(x)
+        y.backward(x)
+        for p in m.parameters():
+            dist.all_reduce(p.grad.data, op=dist.ReduceOp.SUM)
+            p.grad.data /= self.world_size
+        o.step()
+        self.assertEqual(m.weight, torch.tensor([[0.75]], device=torch.device(self.rank)))
+        self.assertEqual(m.bias, torch.tensor([1.85], device=torch.device(self.rank)))
+
+    def test_step_with_closure(self):
+        self.dist_init(self.rank)
+
+        x_val = self.rank + 1
+        weight = 1.0
+        bias = 2.0
+        error = 1.0
+        target = torch.tensor([x_val * weight + bias + error], device=torch.device(self.rank))
+        loss_fn = torch.nn.L1Loss()
+
+        x = torch.tensor([float(x_val)], device=torch.device(self.rank))
+        m = torch.nn.Linear(1, 1)
+        m.weight.data = torch.tensor([[weight]])
+        m.bias.data = torch.tensor([bias])
+        m.to(self.rank)
+
+        o = optim.OSS(m.parameters(), optim=SGD, lr=0.1)
+
+        y = m(x)
+        y.backward(x)
+        for p in m.parameters():
+            dist.all_reduce(p.grad.data, op=dist.ReduceOp.SUM)
+            p.grad.data /= self.world_size
+
+        def closure():
+            o.zero_grad()
+            output = m(x)
+            loss = loss_fn(output, target)
+            loss.backward()
+            return loss
+
+        loss = o.step(closure=closure)
+
+        self.assertEqual(loss, torch.tensor(error, device=torch.device(self.rank)))
+        self.assertEqual(m.weight, torch.tensor([[1.1]], device=torch.device(self.rank)))
+        self.assertEqual(m.bias, torch.tensor([2.1], device=torch.device(self.rank)))
 
     def test_zero_grad(self):
         self.dist_init(self.rank)
@@ -287,148 +243,6 @@
         y.backward(x)
         self.assertNotEqual(m.weight.grad, torch.zeros_like(m.weight))
         self.assertNotEqual(m.weight.grad, torch.zeros_like(m.weight))
-=======
-        assert x == torch.tensor([0.9], device=DEVICE)
-
-
-def run_test_add_param_group(rank, world_size, tempfile_name):
-    dist_init(rank, world_size, tempfile_name)
-
-    # Test with all parameters trainable to begin with
-    def all_trainable():
-        params = []
-        sizes = [9, 7, 5, 3]
-        sizes_world = sizes * world_size
-        for size in sizes_world[:-1]:
-            params.append(torch.rand(size, 1))
-
-        # Make sure that the params are trainable, enforces size-based partitioning
-        for p in params:
-            p.requires_grad = True
-
-        o = optim.OSS(params, lr=0.1)
-
-        assert len(o.param_groups) == 1
-        o.add_param_group({"params": [torch.rand(3, 1)]})
-
-        assert len(o.param_groups) == 2
-
-        # Verify that added group is added to the correct partition making all have the same number of elements
-        assert sum([x.numel() for g in o.optim.param_groups for x in g["params"]]) == sum(sizes)
-        assert len(o.optim.param_groups) == 2
-
-    # Test a pathological config with a first big non-trainable param
-    def some_trainable():
-        params = []
-        for size in [100, 3, 5, 2, 6, 4]:
-            params.append(torch.rand(size, 1))
-
-        # Make sure that the params are trainable, enforces size-based partitioning
-        for p in params[1:]:
-            p.requires_grad = True
-
-        o = optim.OSS(params, lr=0.1)
-
-        assert len(o.param_groups) == 1
-        o.add_param_group({"params": [torch.rand(3, 1)]})
-
-        assert len(o.param_groups) == 2
-        assert len(o.optim.param_groups) == 2
-
-    all_trainable()
-    some_trainable()
-
-    dist.destroy_process_group()
-
-
-def test_add_param_group():
-    world_size = 4
-    if torch.cuda.is_available() and torch.cuda.device_count() < world_size:
-        world_size = min(world_size, torch.cuda.device_count())
-
-    temp_file_name = tempfile.mkstemp()[1]
-    mp.spawn(run_test_add_param_group, args=(world_size, temp_file_name), nprocs=world_size, join=True)
-
-
-def run_test_zero_grad(rank, world_size, tempfile_name):
-    dist_init(rank, world_size, tempfile_name)
-    x = torch.rand(1)
-    m = torch.nn.Linear(1, 1)
-    o = optim.OSS(m.parameters(), lr=0.1)
-    y = m(x)
-    y.backward(x)
-    assert m.weight.grad
-    assert m.bias.grad
-    o.zero_grad()
-    assert not m.weight.grad
-    assert not m.bias.grad
-
-    dist.destroy_process_group()
-
-
-def test_zero_grad():
-    world_size = 2
-    if torch.cuda.is_available() and torch.cuda.device_count() < world_size:
-        world_size = min(world_size, torch.cuda.device_count())
-
-    temp_file_name = tempfile.mkstemp()[1]
-    mp.spawn(run_test_zero_grad, args=(world_size, temp_file_name), nprocs=world_size, join=True)
-
-
-def run_test_step(rank, world_size, tempfile_name):
-    dist_init(rank, world_size, tempfile_name, backend="gloo")
-    x = torch.tensor([float(rank + 1)], device=rank)
-    m = torch.nn.Linear(1, 1)
-    m.weight.data = torch.tensor([[1.0]])
-    m.bias.data = torch.tensor([2.0])
-    m.to(rank)
-    o = optim.OSS(m.parameters(), lr=0.1)
-    y = m(x)
-    y.backward(x)
-    for p in m.parameters():
-        dist.all_reduce(p.grad.data, op=dist.ReduceOp.SUM)
-        p.grad.data /= world_size
-    o.step()
-    assert m.weight == torch.tensor([[0.75]], device=rank)
-    assert m.bias == torch.tensor([1.85], device=rank)
-
-    dist.destroy_process_group()
-
-
-@skip_if_single_gpu
-def test_step():
-    world_size = 2
-    temp_file_name = tempfile.mkstemp()[1]
-
-    mp.spawn(run_test_step, args=(world_size, temp_file_name), nprocs=world_size, join=True)
-
-
-def run_test_step_with_closure(rank, world_size, tempfile_name, optimizer=None):
-    dist_init(rank, world_size, tempfile_name)
-
-    x_val = rank + 1
-    weight = 1.0
-    bias = 2.0
-    error = 1.0
-    target = torch.tensor([x_val * weight + bias + error], device=rank)
-    loss_fn = torch.nn.L1Loss()
-
-    x = torch.tensor([float(x_val)], device=rank)
-    m = torch.nn.Linear(1, 1)
-    m.weight.data = torch.tensor([[weight]])
-    m.bias.data = torch.tensor([bias])
-    m.to(rank)
-
-    o = optim.OSS(m.parameters(), lr=0.1)
-
-    y = m(x)
-    y.backward(x)
-    for p in m.parameters():
-        dist.all_reduce(p.grad.data, op=dist.ReduceOp.SUM)
-        p.grad.data /= world_size
-
-    def closure():
->>>>>>> 73221557
         o.zero_grad()
         self.assertFalse(m.weight.grad)
         self.assertFalse(m.bias.grad)
@@ -517,101 +331,11 @@
             outputs = model(inputs)
             outputs_oss = model_oss(inputs)
 
-<<<<<<< HEAD
             loss = loss_fn(outputs, target)
             loss.backward()
 
             loss_oss = loss_fn(outputs_oss, target)
             loss_oss.backward()
-=======
-    # Load the optimizer state dict
-    optimizer.load_state_dict(optimizer_state_dict)
-    dist.destroy_process_group()
-
-
-def test_collect_shards():
-    world_size = 3
-    temp_file_name = tempfile.mkstemp()[1]
-
-    if torch.cuda.is_available():
-        world_size = min(world_size, torch.cuda.device_count())
-    reference_rank = 0
-
-    mp.spawn(
-        run_test_collect_shards, args=(world_size, reference_rank, temp_file_name), nprocs=world_size, join=True,
-    )
-
-
-def run_test_multiple_groups(rank, world_size, tempfile_name):
-    # Only work with the even ranks, to check that the global_rank indexing is properly used
-    dist_init(rank=rank, world_size=world_size, tempfile_name=tempfile_name, backend="gloo")
-    sub_group_ranks = [0, 2, 4]
-    process_group = torch.distributed.new_group(ranks=sub_group_ranks, backend="gloo")
-
-    # Make sure that all the ranks get different training data
-    # So that the sync check in between their models is meaningful
-    torch.manual_seed(rank)
-    np.random.seed(rank)
-
-    # Standard deep learning setup
-    device = "cpu"
-    epochs, batch, input_width, hidden, target_width = 5, 3, 20, 10, 5
-    loss_fn = torch.nn.L1Loss().to(device)
-
-    def check(optimizer):
-        # Just run a couple of epochs, check that the model is properly updated
-        for _ in range(epochs):
-            target = torch.rand((batch, target_width), device=device)
-            inputs = torch.rand((batch, input_width), device=device)
-
-            def closure():
-                optimizer.zero_grad()
-                output = model(inputs)
-                loss = loss_fn(output, target)
-                loss /= world_size
-                loss.backward()
-                dist.all_reduce(loss, group=process_group)  # Not strictly needed for the test below
-
-                return loss
-
-            _ = optimizer.step(closure=closure)
-
-            # Check that all the params are the same on all ranks
-            for pg in optimizer.param_groups:
-                for p in pg["params"]:
-                    receptacle = [p.clone() for _ in sub_group_ranks] if rank == 0 else []
-                    dist.gather(p, receptacle, dst=0, group=process_group)
-                    if rank == 0:
-                        for sync_p in receptacle[1:]:
-                            assert torch.all(
-                                torch.eq(receptacle[0], sync_p)
-                            ), "Models differ in between ranks {} - {}".format(
-                                torch.norm(receptacle[0]), torch.norm(sync_p)
-                            )
-
-    if rank in sub_group_ranks:
-        # Model fitting in the broadcast bucket
-        model = torch.nn.Sequential(torch.nn.Linear(input_width, hidden), torch.nn.Linear(hidden, target_width)).to(
-            device
-        )
-
-        # With SGD, Momentum is required to get a state to shard
-        optimizer = optim.OSS(
-            model.parameters(), lr=0.1, momentum=0.99, group=process_group, broadcast_buffer_size=2 ** 20
-        )
-        check(optimizer)
-
-        # Model not-fitting in the broadcast bucket
-        model = torch.nn.Sequential(torch.nn.Linear(input_width, hidden), torch.nn.Linear(hidden, target_width)).to(
-            device
-        )
-
-        # With SGD, Momentum is required to get a state to shard
-        optimizer = optim.OSS(model.parameters(), lr=0.1, momentum=0.99, group=process_group, broadcast_buffer_size=0)
-        check(optimizer)
-
-    dist.destroy_process_group(process_group)
->>>>>>> 73221557
 
             # Check the equivalence with the non-sharded optim
             oss_total_norm = sharded_optimizer.clip_grad_norm(CLIP_NORM, norm_type=norm)
@@ -627,108 +351,77 @@
             print(f"Checking norm {norm}")
             check(norm)
 
-    def test_state_dict_distributed(self):
-        reference_rank = 0
-
-        device = torch.device(self.rank)
-        torch.manual_seed(self.rank)  # make sure that the different rank get different data
-
-        # Setup two problems in parallel, we'll make sure that the second track (with save/load) follows the first one(untouched)
-        batch, input_width, hidden, target_width = 3, 20, 10, 5
-        target = torch.rand((batch, target_width), device=device)
-        inputs = torch.rand((batch, input_width), device=device)
-
-        model_oss1 = torch.nn.Sequential(
-            torch.nn.Linear(input_width, hidden),
-            torch.nn.Linear(hidden, hidden),
-            torch.nn.Linear(hidden, target_width),
-        ).to(device)
-        model_oss2 = copy.deepcopy(model_oss1)
-
-        # For this test the gradients are (all) reduced in the same way in between the torch reference and fairscale.
-        # Normally OSS would use ShardedDDP and only reduce to the proper rank, but this does not change the
-        # gradient norm computation from OSS and adds a dependency.
-        # to keep the comparison apples-to-apples DDP is used in both cases
-        model_oss1 = DDP(module=model_oss1, device_ids=[self.rank],)
-        sharded_optimizer1 = optim.OSS(model_oss1.parameters(), lr=0.1, momentum=0.99)
-        model_oss2 = DDP(module=model_oss2, device_ids=[self.rank],)
-        sharded_optimizer2 = optim.OSS(model_oss2.parameters(), lr=0.1, momentum=0.99)
-        loss_fn = torch.nn.L1Loss().to(device)
-
-        def run_grad_step(model, optimizer):
-            model.zero_grad()
-            outputs = model(inputs)
-
-            loss = loss_fn(outputs, target)
-            loss.backward()
-
-            optimizer.step()
-
-        def check_equal_models(message: str):
-            # check that model parameters are equal
-            for param1, param2 in zip(model_oss1.parameters(), model_oss2.parameters()):
-                assert torch.allclose(param1, param2), message
-
-        # save and reload without taking any steps
-        sharded_optimizer2.consolidate_state_dict(recipient_rank=reference_rank)
-        state_dict2 = sharded_optimizer2.state_dict() if self.rank == reference_rank else {}
-        state_dict2 = sync_object_ranks(state_dict2, reference_rank, device)
-
-        # re-create a new optimizer from scratch with absurd values, load the previous state
-        sharded_optimizer2 = optim.OSS(model_oss2.parameters(), lr=9999.0)  # no momentum on purpose
-        sharded_optimizer2.load_state_dict(state_dict2)
-        check_equal_models("parameters of the two identical models have diverged (before any steps)")
-
-        # now take a step and check that parameters are equal
-        run_grad_step(model_oss1, sharded_optimizer1)
-        run_grad_step(model_oss2, sharded_optimizer2)
-        check_equal_models("parameters of the two identical models have diverged (after stepping)")
-
-        # save the state dict for one model only, then distribute to the other ranks
-        sharded_optimizer2.consolidate_state_dict(recipient_rank=reference_rank)  # all ranks
-        state_dict2 = sharded_optimizer2.state_dict() if self.rank == reference_rank else {}
-        state_dict2 = sync_object_ranks(state_dict2, reference_rank, device)
-
-        # Check that the pulled state and the .param_groups attribute are in sync
-        for replica in range(len(state_dict2["param_groups"])):
-            for k in state_dict2["param_groups"][replica].keys():
-                if k != "params":
-                    assert state_dict2["param_groups"][replica][k] == sharded_optimizer2.param_groups[0][k]
-
-        # take a step
-        run_grad_step(model_oss1, sharded_optimizer1)
-        run_grad_step(model_oss2, sharded_optimizer2)
-        check_equal_models("parameters of the two identical models have diverged (after consolidating)")
-
-        # save again for one rank, then distribute to the others
-        sharded_optimizer2.consolidate_state_dict(recipient_rank=reference_rank)  # all ranks
-        state_dict2 = sharded_optimizer2.state_dict() if self.rank == reference_rank else {}
-        state_dict2 = sync_object_ranks(state_dict2, reference_rank, device)
-
-        # reload the state_dict
-        sharded_optimizer2 = optim.OSS(model_oss2.parameters(), lr=0.1, momentum=0.99)
-        sharded_optimizer2.load_state_dict(state_dict2)
-
-        # take a step
-        run_grad_step(model_oss1, sharded_optimizer1)
-        run_grad_step(model_oss2, sharded_optimizer2)
-
-        # check that reloading a saved state dict does not change the parameters
-        for param1, param2 in zip(model_oss1.parameters(), model_oss2.parameters()):
-            assert torch.allclose(
-                param1, param2
-            ), "parameters of the two identical models have diverged (after reloading)"
-
-    @skip_if_single_gpu
-    def test_parity(self):
-        self.dist_init(self.rank)
-        if torch.cuda.device_count() < self.world_size:
-            return
-
-        device = torch.device("cuda")
-        torch.cuda.set_device(self.rank)
-        torch.manual_seed(self.rank)
-        np.random.seed(self.rank)
+    # def test_state_dict_distributed(self):
+    #     reference_rank = 0
+
+    #     device = torch.device(self.rank)
+    #     torch.manual_seed(self.rank)  # make sure that the different rank get different data
+
+    #     # Setup two problems in parallel, we'll make sure that the second track (with save/load) follows the first one(untouched)
+    #     batch, input_width, hidden, target_width = 3, 20, 10, 5
+    #     target = torch.rand((batch, target_width), device=device)
+    #     inputs = torch.rand((batch, input_width), device=device)
+
+    #     model_oss1 = torch.nn.Sequential(
+    #         torch.nn.Linear(input_width, hidden),
+    #         torch.nn.Linear(hidden, hidden),
+    #         torch.nn.Linear(hidden, target_width),
+    #     ).to(device)
+    #     model_oss2 = copy.deepcopy(model_oss1)
+
+    #     # For this test the gradients are (all) reduced in the same way in between the torch reference and fairscale.
+    #     # Normally OSS would use ShardedDDP and only reduce to the proper rank, but this does not change the
+    #     # gradient norm computation from OSS and adds a dependency.
+    #     # to keep the comparison apples-to-apples DDP is used in both cases
+    #     model_oss1 = DDP(module=model_oss1, device_ids=[self.rank],)
+    #     sharded_optimizer1 = optim.OSS(model_oss1.parameters(), lr=0.1, momentum=0.99)
+    #     model_oss2 = DDP(module=model_oss2, device_ids=[self.rank],)
+    #     sharded_optimizer2 = optim.OSS(model_oss2.parameters(), lr=0.1, momentum=0.99)
+    #     loss_fn = torch.nn.L1Loss().to(device)
+
+    #     def run_grad_step(model, optimizer):
+    #         model.zero_grad()
+    #         outputs = model(inputs)
+
+    #         loss = loss_fn(outputs, target)
+
+    #         optimizer.step()
+
+    #     def check_equal_models(message: str):
+    #         # check that model parameters are equal
+
+    #         # The models should stay the same in between the ranks
+    #         for i in range(20):
+    #             input_tensor = torch.rand((64, 2)).to(device)
+
+    #             def closure_ddp(input_tensor=input_tensor):
+    #                 ddp_optimizer.zero_grad()
+    #                 ddp_loss = ddp_model(input_tensor).abs().sum()
+    #                 ddp_loss.backward()
+    #                 return ddp_loss
+
+    #             def closure_sharded(input_tensor=input_tensor):
+    #                 sharded_optimizer.zero_grad()
+    #                 sharded_loss = sharded_ddp_model(input_tensor).abs().sum()
+    #                 sharded_loss.backward()
+    #                 return sharded_loss
+
+    #             loss_ddp = cast(torch.Tensor, ddp_optimizer.step(closure=closure_ddp))
+    #             loss_sharded_optim = cast(torch.Tensor, sharded_optimizer.step(closure=closure_sharded))
+
+    #             assert torch.allclose(loss_ddp, loss_sharded_optim), "Losses differ in between Pytorch optim and OSS"
+
+    #             check_same_model_params()
+
+    #     for opt in [torch.optim.SGD, torch.optim.Adam]:
+    #         check_optimizer_equivalence(opt)
+
+    def test_ddp_parity(self):
+        self.dist_init(self.rank)
+        device = self.device
+        torch.cuda.set_device(rank)
+        torch.manual_seed(rank)
+        np.random.seed(rank)
 
         def check_optimizer_equivalence(optimizer: Type[torch.optim.Optimizer]):
             # Any model works. Add one different buffer per rank
@@ -748,55 +441,19 @@
                     for p, ddp_p in zip(pg["params"], ddp_pg["params"]):
                         assert torch.allclose(
                             p, ddp_p, atol=1e-3
-                        ), f"Model parameters differ in between Pytorch optim and OSS \n{p} {ddp_p}"
+                        ), f"Model parameters differ in between Pytorch optim and OSS \n{p} {ddp_p}\nworld size {self.world_size}"
 
                 for b, ddp_b in zip(sharded_ddp_model.buffers(), ddp_model.buffers()):
-                    assert torch.allclose(b, ddp_b), "Model buffers differ in between Pytorch optim and OSS"
+                    assert torch.allclose(
+                        b, ddp_b
+                    ), f"Model buffers differ in between Pytorch optim and OSS\nworld size {self.world_size}"
 
             # The model should be synchronized in between the ranks at construction time, check that
             check_same_model_params()
 
-<<<<<<< HEAD
             # The models should stay the same in between the ranks
             for i in range(20):
                 input_tensor = torch.rand((64, 2)).to(device)
-=======
-def run_state_dict_distributed(rank, world_size, tempfile_name):
-    dist_init(rank, world_size, tempfile_name, backend="gloo")
-    device = torch.device(rank)
-    torch.manual_seed(rank)  # make sure that the different rank get different data
-
-    # Run a dummy step so that the optimizer state dict exists
-    batch, input_width, hidden, target_width = 3, 20, 10, 5
-    target = torch.rand((batch, target_width), device=device)
-    inputs = torch.rand((batch, input_width), device=device)
-
-    model_oss1 = torch.nn.Sequential(torch.nn.Linear(input_width, hidden), torch.nn.Linear(hidden, hidden),).to(device)
-    head_oss1 = torch.nn.Linear(hidden, target_width).to(device)
-
-    model_oss2 = copy.deepcopy(model_oss1)
-    head_oss2 = copy.deepcopy(head_oss1)
-
-    # For this test the gradients are (all) reduced in the same way in between the torch reference and fairscale.
-    # Normally OSS would use ShardedDDP and only reduce to the proper rank, but this does not change the
-    # gradient norm computation from OSS and adds a dependency.
-    # to keep the comparison apples-to-apples DDP is used in both cases
-    model_oss1 = DDP(module=model_oss1, device_ids=[rank],)
-    sharded_optimizer1 = optim.OSS(model_oss1.parameters(), lr=0.1, momentum=0.99)
-    sharded_optimizer1.add_param_group({"params": head_oss1.parameters()})
-
-    model_oss2 = DDP(module=model_oss2, device_ids=[rank],)
-    sharded_optimizer2 = optim.OSS(model_oss2.parameters(), lr=0.1, momentum=0.99)
-    sharded_optimizer2.add_param_group({"params": head_oss2.parameters()})
-
-    def run_grad_step(device, model, head, optimizer):
-        loss_fn = torch.nn.L1Loss()
-        loss_fn.to(device)
-
-        model.zero_grad()
-
-        outputs = head(model(inputs))
->>>>>>> 73221557
 
                 def closure_ddp(input_tensor=input_tensor):
                     ddp_optimizer.zero_grad()
@@ -810,36 +467,17 @@
                     sharded_loss.backward()
                     return sharded_loss
 
-<<<<<<< HEAD
                 loss_ddp = cast(torch.Tensor, ddp_optimizer.step(closure=closure_ddp))
                 loss_sharded_optim = cast(torch.Tensor, sharded_optimizer.step(closure=closure_sharded))
 
-                assert torch.allclose(loss_ddp, loss_sharded_optim), "Losses differ in between Pytorch optim and OSS"
-=======
-    # save and reload without taking any steps
-    sharded_optimizer2.consolidate_state_dict()
-    state_dict2 = sharded_optimizer2.state_dict()
-
-    sharded_optimizer2 = optim.OSS(model_oss2.parameters(), lr=0.1, momentum=0.99)
-    sharded_optimizer2.add_param_group({"params": head_oss2.parameters()})
-    sharded_optimizer2.load_state_dict(state_dict2)
-
-    # now take a step and check that parameters are equal
-    # take a step
-    run_grad_step(device, model_oss1, head_oss1, sharded_optimizer1)
-    run_grad_step(device, model_oss2, head_oss2, sharded_optimizer2)
->>>>>>> 73221557
+                assert torch.allclose(
+                    loss_ddp, loss_sharded_optim
+                ), f"Losses differ in between Pytorch optim and OSS\nworld size {self.world_size}"
 
                 check_same_model_params()
 
-<<<<<<< HEAD
         for opt in [torch.optim.SGD, torch.optim.Adam]:
             check_optimizer_equivalence(opt)
-=======
-    # take a step
-    run_grad_step(device, model_oss1, head_oss1, sharded_optimizer1)
-    run_grad_step(device, model_oss2, head_oss2, sharded_optimizer2)
->>>>>>> 73221557
 
 
 class TestOSSFourRanks(TestOSS):
@@ -850,7 +488,6 @@
     def test_add_param_group(self):
         self.dist_init(self.rank)
 
-<<<<<<< HEAD
         # Test with all parameters trainable to begin with
         def all_trainable():
             params = []
@@ -858,11 +495,6 @@
             sizes_world = sizes * self.world_size
             for size in sizes_world[:-1]:
                 params.append(torch.rand(size, 1))
-=======
-    # take a step
-    run_grad_step(device, model_oss1, head_oss1, sharded_optimizer1)
-    run_grad_step(device, model_oss2, head_oss2, sharded_optimizer2)
->>>>>>> 73221557
 
             # Make sure that the params are trainable, enforces size-based partitioning
             for p in params:
@@ -870,7 +502,6 @@
 
             o = optim.OSS(params, optim=SGD, lr=0.1)
 
-<<<<<<< HEAD
             assert len(o.param_groups) == 1
             o.add_param_group({"params": [torch.rand(3, 1)]})
 
@@ -878,16 +509,6 @@
             # Verify that added group is added to the correct partition making all have the same elements.
             assert sum([x.numel() for g in o.optim.param_groups for x in g["params"]]) == sum(sizes)
             assert len(o.optim.param_groups) == 2
-=======
-    # reload the state_dict
-    sharded_optimizer2 = optim.OSS(model_oss2.parameters(), lr=0.1, momentum=0.99)
-    sharded_optimizer2.add_param_group({"params": head_oss2.parameters()})
-    sharded_optimizer2.load_state_dict(state_dict2)
-
-    # take a step
-    run_grad_step(device, model_oss1, head_oss1, sharded_optimizer1)
-    run_grad_step(device, model_oss2, head_oss2, sharded_optimizer2)
->>>>>>> 73221557
 
         # Test a pathological config with a first big non-trainable param
         def some_trainable():
